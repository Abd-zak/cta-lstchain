{
 "cells": [
  {
   "cell_type": "markdown",
   "metadata": {},
   "source": [
    "# compare chains"
   ]
  },
  {
   "cell_type": "code",
   "execution_count": 1,
   "metadata": {},
   "outputs": [],
   "source": [
    "from ctapipe.utils import get_dataset_path\n",
<<<<<<< HEAD
    "import lstchain.reco.dl0_to_dl1 as calib\n",
    "import pandas as pd"
=======
    "import reco.calib_dl0_to_dl1 as calib\n",
    "import pandas as pd\n",
    "import numpy as np"
>>>>>>> 2337de65
   ]
  },
  {
   "cell_type": "code",
   "execution_count": 2,
   "metadata": {},
   "outputs": [],
   "source": [
    "filename = get_dataset_path('gamma_test_large.simtel.gz')"
   ]
  },
  {
   "cell_type": "markdown",
   "metadata": {},
   "source": [
    "### new chain with hdf5 writer "
   ]
  },
  {
   "cell_type": "code",
   "execution_count": 3,
   "metadata": {},
   "outputs": [
    {
     "name": "stdout",
     "output_type": "stream",
     "text": [
      "0\n"
     ]
    }
   ],
   "source": [
    "calib.r0_to_dl1(input_filename=filename)\n",
    "new_df = pd.read_hdf('dl1_gamma_test_large.h5', key='events/LSTCam')"
   ]
  },
  {
   "cell_type": "markdown",
   "metadata": {},
   "source": [
    "### previous chain"
   ]
  },
  {
   "cell_type": "code",
   "execution_count": 4,
   "metadata": {},
   "outputs": [
    {
     "name": "stderr",
     "output_type": "stream",
     "text": [
      "/Users/thomasvuillaume/anaconda/envs/cta-dev/lib/python3.5/site-packages/lstchain-0.1-py3.5.egg/lstchain/reco/dl0_to_dl1.py:190: UserWarning: Deprecated: use r0_to_dl1\n",
      "WARNING:ctapipe.io.hessioeventsource.HESSIOEventSource:Only one pyhessio event_source allowed at a time. Previous hessio file will be closed.\n"
     ]
    },
    {
     "name": "stdout",
     "output_type": "stream",
     "text": [
      "EVENT_ID:  153614 TELS:  {1} MC Energy: 0.010249877348542213 TeV\n"
     ]
    },
    {
     "name": "stderr",
     "output_type": "stream",
     "text": [
      "/Users/thomasvuillaume/anaconda/envs/cta-dev/lib/python3.5/site-packages/lstchain-0.1-py3.5.egg/lstchain/reco/dl0_to_dl1.py:303: RuntimeWarning: invalid value encountered in log10\n"
     ]
    }
   ],
   "source": [
    "df = calib.get_events(filename)"
   ]
  },
  {
   "cell_type": "markdown",
   "metadata": {},
   "source": [
    "### compare everything is ok"
   ]
  },
  {
   "cell_type": "code",
   "execution_count": 5,
   "metadata": {},
   "outputs": [],
   "source": [
    "assert len(df) == len(new_df)"
   ]
  },
  {
   "cell_type": "code",
   "execution_count": 6,
   "metadata": {},
   "outputs": [
    {
     "data": {
      "text/plain": [
       "[]"
      ]
     },
     "execution_count": 6,
     "metadata": {},
     "output_type": "execute_result"
    }
   ],
   "source": [
    "[print(col) for col in df if col not in new_df]"
   ]
  },
  {
   "cell_type": "code",
   "execution_count": 7,
   "metadata": {},
   "outputs": [],
   "source": [
    "for col in df:\n",
    "    if col in new_df and not (df[col] == new_df[col]).all():\n",
    "        if not (np.isclose(df[col], new_df[col], rtol=1e-3)).all():\n",
    "            print(col)"
   ]
  },
  {
   "cell_type": "code",
   "execution_count": null,
   "metadata": {},
   "outputs": [],
   "source": []
  },
  {
   "cell_type": "code",
   "execution_count": null,
   "metadata": {},
   "outputs": [],
   "source": []
  }
 ],
 "metadata": {
  "kernelspec": {
   "display_name": "Python 3",
   "language": "python",
   "name": "python3"
  },
  "language_info": {
   "codemirror_mode": {
    "name": "ipython",
    "version": 3
   },
   "file_extension": ".py",
   "mimetype": "text/x-python",
   "name": "python",
   "nbconvert_exporter": "python",
   "pygments_lexer": "ipython3",
   "version": "3.5.4"
  }
 },
 "nbformat": 4,
 "nbformat_minor": 2
}<|MERGE_RESOLUTION|>--- conflicted
+++ resolved
@@ -13,15 +13,13 @@
    "metadata": {},
    "outputs": [],
    "source": [
+    "import sys\n",
+    "sys.path.insert(0, '../')\n",
+    "\n",
     "from ctapipe.utils import get_dataset_path\n",
-<<<<<<< HEAD
-    "import lstchain.reco.dl0_to_dl1 as calib\n",
-    "import pandas as pd"
-=======
     "import reco.calib_dl0_to_dl1 as calib\n",
     "import pandas as pd\n",
     "import numpy as np"
->>>>>>> 2337de65
    ]
   },
   {
@@ -74,7 +72,8 @@
      "name": "stderr",
      "output_type": "stream",
      "text": [
-      "/Users/thomasvuillaume/anaconda/envs/cta-dev/lib/python3.5/site-packages/lstchain-0.1-py3.5.egg/lstchain/reco/dl0_to_dl1.py:190: UserWarning: Deprecated: use r0_to_dl1\n",
+      "../reco/calib_dl0_to_dl1.py:192: UserWarning: Deprecated: use r0_to_dl1\n",
+      "  warn(\"Deprecated: use r0_to_dl1\")\n",
       "WARNING:ctapipe.io.hessioeventsource.HESSIOEventSource:Only one pyhessio event_source allowed at a time. Previous hessio file will be closed.\n"
      ]
     },
@@ -89,7 +88,8 @@
      "name": "stderr",
      "output_type": "stream",
      "text": [
-      "/Users/thomasvuillaume/anaconda/envs/cta-dev/lib/python3.5/site-packages/lstchain-0.1-py3.5.egg/lstchain/reco/dl0_to_dl1.py:303: RuntimeWarning: invalid value encountered in log10\n"
+      "../reco/calib_dl0_to_dl1.py:305: RuntimeWarning: invalid value encountered in log10\n",
+      "  log10pixelHGsignal[str(geom)].extend(np.log10(signals))\n"
      ]
     }
    ],
@@ -151,13 +151,6 @@
    "metadata": {},
    "outputs": [],
    "source": []
-  },
-  {
-   "cell_type": "code",
-   "execution_count": null,
-   "metadata": {},
-   "outputs": [],
-   "source": []
   }
  ],
  "metadata": {
