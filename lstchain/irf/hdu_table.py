--- conflicted
+++ resolved
@@ -9,28 +9,18 @@
 from astropy.coordinates.erfa_astrom import ErfaAstromInterpolator, erfa_astrom
 from astropy.time import Time
 
-<<<<<<< HEAD
+from lstchain.reco.utils import location, get_geomagnetic_delta
 from lstchain.__init__ import __version__
-from ..reco.utils import location, get_geomagnetic_delta, get_az_from_interp_params
-
-
-__all__ = [
-    "create_obs_index_hdu",
-    "create_hdu_index_hdu",
-    "get_target_params",
-    "create_event_list",
-=======
-from lstchain.reco.utils import location
-from lstchain.__init__ import __version__
+
 
 __all__ = [
     "create_obs_index_hdu",
     "create_hdu_index_hdu",
     "create_event_list",
+    "get_target_params",
     "get_timing_params",
     "get_pointing_params",
     "add_icrs_position_params"
->>>>>>> 439f374d
 ]
 
 log = logging.getLogger(__name__)
@@ -209,64 +199,6 @@
             "PSF" # , "GH CUTS", "RAD_MAX" For energy-dependent cuts
         ]
 
-<<<<<<< HEAD
-        # Energy Dispersion
-        try:
-            edisp_hdr = hdu_list["ENERGY DISPERSION"].header
-            t_edisp = t_events.copy()
-
-            t_edisp["HDU_TYPE"] = edisp_hdr["HDUCLAS2"].lower()
-            t_edisp["HDU_CLASS"] = edisp_hdr["HDUCLAS4"].lower()
-            t_edisp["HDU_NAME"] = edisp_hdr["EXTNAME"]
-
-            hdu_index_tables.append(t_edisp)
-        except KeyError:
-            log.error(
-                f"Run {t_events['OBS_ID']} does not contain HDU 'ENERGY DISPERSION'"
-            )
-
-        # Effective Area
-        try:
-            aeff_hdr = hdu_list["EFFECTIVE AREA"].header
-            t_aeff = t_events.copy()
-            t_aeff["HDU_TYPE"] = aeff_hdr["HDUCLAS4"].lower().split('_')[0]
-            t_aeff["HDU_CLASS"] = aeff_hdr["HDUCLAS4"].lower()
-            t_aeff["HDU_NAME"] = aeff_hdr["EXTNAME"]
-
-            hdu_index_tables.append(t_aeff)
-        except KeyError:
-            log.error(
-                f"Run {t_events['OBS_ID']} does not contain HDU 'EFFECTIVE AREA'"
-            )
-
-        # Background
-        try:
-            bkg_hdr = hdu_list["BACKGROUND"].header
-            t_bkg = t_events.copy()
-            t_bkg["HDU_TYPE"] = bkg_hdr["HDUCLAS2"].lower()
-            t_bkg["HDU_CLASS"] = bkg_hdr["HDUCLAS4"].lower()
-            t_bkg["HDU_NAME"] = bkg_hdr["EXTNAME"]
-
-            hdu_index_tables.append(t_bkg)
-        except KeyError:
-            log.error(
-                f"Run {t_events['OBS_ID']} does not contain HDU 'BACKGROUND'"
-            )
-
-        # PSF
-        try:
-            psf_hdr = hdu_list["PSF"].header
-            t_psf = t_events.copy()
-            t_psf["HDU_TYPE"] = psf_hdr["HDUCLAS2"].lower().split('_')[0]
-            t_psf["HDU_CLASS"] = psf_hdr["HDUCLAS4"].lower()
-            t_psf["HDU_NAME"] = psf_hdr["EXTNAME"]
-
-            hdu_index_tables.append(t_psf)
-        except KeyError:
-            log.error(
-                f"Run {t_events['OBS_ID']} does not contain HDU 'PSF'"
-            )
-=======
         for irf in hdu_names:
             try:
                 t_irf = t_events.copy()
@@ -282,7 +214,6 @@
                 log.error(
                     f"Run {t_events['OBS_ID']} does not contain HDU {irf}"
                 )
->>>>>>> 439f374d
 
     hdu_index_table = Table(hdu_index_tables)
 
@@ -300,7 +231,6 @@
     hdu_index_list.writeto(hdu_index_file, overwrite=overwrite)
 
 
-<<<<<<< HEAD
 def get_target_params(zen, az=None, b_delta=None):
     """
     Get the target parameters as a dict, by either providing all parameters,
@@ -324,13 +254,13 @@
 
     if b_delta is None:
         if az is not None:
-            b_delta = get_geomagnetic_delta(zen, az) * 180/np.pi
+            b_delta = get_geomagnetic_delta(zen=zen, az=az) * 180/np.pi
             az *= (180/np.pi)
         else:
             print("Not enough parameters to include in the dict")
             return data_params
     if az is None:
-        az = get_az_from_interp_params(zen, b_delta) * 180/np.pi
+        az = get_az_from_interp_params(zen=zen, b_delta=b_delta) * 180/np.pi
         b_delta *= (180/np.pi)
 
     data_params["ZEN_PNT"] = round((zen * 180/np.pi), 1) * u.deg
@@ -340,18 +270,11 @@
     return data_params
 
 
-def create_event_list(
-    data, run_number, source_name, source_pos,
-    effective_time, elapsed_time
-):
-=======
 def get_timing_params(data):
->>>>>>> 439f374d
-    """
-    Get event lists and retrieve some timing parameters for the DL3 event list
-    as a dict
-
-<<<<<<< HEAD
+    """
+    Retrieve some timing parameters for the DL3 event list
+    as a dict.
+
     Parameters
     ----------
         Data: DL2 data file
@@ -371,9 +294,6 @@
         Events HDU:  `astropy.io.fits.BinTableHDU`
         GTI HDU:  `astropy.io.fits.BinTableHDU`
         Pointing HDU:  `astropy.io.fits.BinTableHDU`
-        Parameters for IRF interpolation: 'Dict'
-=======
->>>>>>> 439f374d
     """
     time_utc = Time(data["dragon_time"], format="unix", scale="utc")
     t_start_iso = time_utc[0].to_value("iso", "date_hms")
@@ -412,32 +332,6 @@
         frame=AltAz(obstime=time_utc[0], location=location),
     ).transform_to(frame="icrs")
 
-<<<<<<< HEAD
-    with erfa_astrom.set(ErfaAstromInterpolator(30 * u.s)):
-        reco_icrs = reco_altaz.transform_to(frame="icrs")
-
-    # Interpolation target values
-    """
-    az_mean = round(pointing_az.mean().to_value(u.deg), 1)
-    b_delta = round(
-        get_geomagnetic_delta(
-            zen = np.pi / 2 - pointing_alt.mean().to_value(u.rad),
-            az = pointing_az.mean().to_value(u.rad),
-        ) * 180 / np.pi, 1
-    )
-    data_pars = {
-        "ZEN_PNT": zen_mean * u.deg,
-        "AZ_PNT": az_mean * u.deg,
-        "B_DELTA": b_delta * u.deg
-    }
-    """
-    data_pars = get_target_params(
-        np.pi/2 - pointing_alt.mean().to_value(u.rad),
-        pointing_az.mean().to_value(u.rad)
-    )
-
-=======
->>>>>>> 439f374d
     # Observation modes
     source_pointing_diff = source_pos.separation(pnt_icrs)
     if np.around(source_pointing_diff, 1) == wobble_offset_std:
