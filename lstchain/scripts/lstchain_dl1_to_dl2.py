#!/usr/bin/env python3
__doc__ = """
Run the DL1 to DL2 step: Pipeline for the reconstruction of Energy, disp and gamma/hadron
separation of events stored in a DL1 file. It takes DL1 file(s) and trained Random Forests as input 
and outputs DL2 data file(s).
Run lstchain_dl1_to_dl2 --help to see the options.
"""

from pathlib import Path
import joblib
import logging
import numpy as np
import pandas as pd
import astropy.units as u
from astropy.table import Table
from astropy.coordinates import Angle
from ctapipe.instrument import SubarrayDescription
from ctapipe_io_lst import OPTICS
from tables import open_file
from ctapipe.core import Tool, ToolConfigurationError, traits, Provenance

from lstchain.io import (
    get_dataset_keys,
    get_srcdep_params,
    global_metadata,
    read_configuration_file,
    replace_config,
    standard_config,
    write_dl2_dataframe,
    write_metadata,
)
from lstchain.io.io import (
    dl1_images_lstcam_key,
    dl1_params_lstcam_key,
    dl1_params_src_dep_lstcam_key,
    dl1_likelihood_params_lstcam_key,
    dl2_params_src_dep_lstcam_key,
    dl2_likelihood_params_lstcam_key,
    write_dataframe,
)
from lstchain.io.provenance import write_provenance
from lstchain.reco import dl1_to_dl2
from lstchain.reco.utils import filter_events, impute_pointing, add_delta_t_key

logger = logging.getLogger(__name__)
<<<<<<< HEAD


def dl2_filename(dl1_filename):
    """
    Create the name of the DL2 file from the DL1 file name.

    Parameters:
    -----------
    dl1_filename : str
        Name of the DL1 file

    Returns:
    --------
    str
        Name of the DL2 file
    """
    return dl1_filename.replace('dl1', 'dl2', 1)

class DL1ToDL2Tool(Tool):
    name = "DL1 to DL2 Tool"
    description = __doc__

    input_files = traits.List(
        traits.Path,
        help="Path (or list of paths) to a DL1 HDF5 file",
    ).tag(config=True)

    path_models = traits.Path(
        help="Path where to find the trained RF",
        default='./trained_models',
    ).tag(config=True)

    output_dir = traits.Path(
        help="Path where to store the reco dl2 events",
        default='./dl2_data',
    ).tag(config=True)

    config_file = traits.Path(
        help="Path to a configuration file. If none is given, a standard configuration is applied",
        default=None,
    ).tag(config=True)

    aliases = {
        ("f", "input-files"): "DL1ToDL2Tool.input_files",
        ("p", "path-models"): "DL1ToDL2Tool.path_models",
        ("o", "output-dir"): "DL1ToDL2Tool.output_dir",
        ("c", "config"): "DL1ToDL2Tool.config_file",
    }

    def setup(self):
         
        # Check if input files are provided
        if not self.input_files:
            raise ToolConfigurationError("No input files provided. Use --input-files to specify.")

        # Additional setup logic can go here
        self.log.info(f"Input files: {self.input_files}")
        self.log.info(f"Path to models: {self.path_models}")
        self.log.info(f"Output directory: {self.output_dir}")

    def start(self):
            
        custom_config = {}
        if self.config_file is not None:
            try:
                custom_config = read_configuration_file(self.config_file.absolute())
            except Exception as e:
                self.log.error(f"Custom configuration could not be loaded: {e}")
                return

        config = replace_config(standard_config, custom_config)

        models_keys = ['reg_energy', 'cls_gh']

        if config['disp_method'] == 'disp_vector':
            models_keys.append('reg_disp_vector')
        elif config['disp_method'] == 'disp_norm_sign':
            models_keys.extend(['reg_disp_norm', 'cls_disp_sign'])

        models_dict = {}
        for models_key in models_keys:
            models_path = Path(self.path_models, f'{models_key}.sav')

            if len(self.input_files) == 1:
                models_dict[models_key] = models_path
            else:
                models_dict[models_key] = joblib.load(models_path)

        self.output_dir.mkdir(exist_ok=True)
        for input_dl1file in self.input_files:
            output_dl2file = self.output_dir.joinpath(dl2_filename(input_dl1file.name))
            if output_dl2file.exists():
                raise IOError(str(output_dl2file) + ' exists, exiting.')
            else:
                apply_to_file(input_dl1file, models_dict, output_dl2file, config)
                p = Provenance()
                p.add_input_file(input_dl1file, role='dl1 input file')
                p.add_output_file(output_dl2file)
                p.add_input_file(self.path_models, role='trained model directory')
                write_provenance(output_dl2file, 'dl1_to_dl2')


def apply_to_file(filename, models_dict, output_file, config):
    """
    Applies models to the data in the specified file and writes the output to a new file in the output directory.

    Parameters:
    - filename (Path or str): The path to the input file.
    - models_dict (dict): A dictionary containing the models to be applied.
    - output_file (Path or str): The path to the output file.
    - config (dict): The configuration dictionary containing parameters for the processing.
    """
=======
parser = argparse.ArgumentParser(description=__doc__)

# Required arguments
parser.add_argument('--input-files', '-f',
                    type=Path,
                    nargs='+',
                    dest='input_files',
                    help='Path (or list of paths) to a DL1 HDF5 file',
                    required=True)

parser.add_argument('--path-models', '-p',
                    action='store',
                    type=Path,
                    dest='path_models',
                    help='Path where to find the trained RF',
                    default='./trained_models')

# Optional arguments
parser.add_argument('--output-dir', '-o',
                    action='store',
                    type=Path,
                    dest='output_dir',
                    help='Path where to store the reco dl2 events',
                    default='./dl2_data')

parser.add_argument('--config', '-c',
                    action='store',
                    type=Path,
                    dest='config_file',
                    help='Path to a configuration file. If none is given, a standard configuration is applied',
                    default=None,
                    required=False)

def apply_to_file(filename, models_dict, output_dir, config, models_path):
>>>>>>> 7f3979e1

    data = pd.read_hdf(filename, key=dl1_params_lstcam_key)

    # Read in the settings for the interpolation of Random Forest predictions
    # in cos(zd). If activated this avoids the jumps of performance produced
    # by the discrete set of pointings in the RF training sample.

    interpolate_rf = None     # Default, no interpolation
    training_pointings = None # Default, no interpolation
    if 'random_forest_zd_interpolation' in config:
        zdinter = config['random_forest_zd_interpolation']
        interpolate_energy = zdinter.get('interpolate_energy', False)
        interpolate_gammaness = zdinter.get('interpolate_gammaness', False)
        interpolate_direction = zdinter.get('interpolate_direction', False)
        interpolate_rf = {'energy_regression': interpolate_energy,
                          'particle_classification': interpolate_gammaness,
                          'disp': interpolate_direction
                          }
        if True in interpolate_rf.values():
            logger.info('Cos(zenith) interpolation will be used in:')
            if interpolate_energy:
                logger.info('   energy reconstruction Random Forest')
            if interpolate_gammaness:
                logger.info('   g/h classification Random Forest')
            if interpolate_direction:
                logger.info('   direction reconstruction Random Forest')

            # Obtain the training pointings, needed for the RF interpolation:
            training_pointings_path = Path(models_path, 'training_dirs.ecsv')
            if training_pointings_path.is_file():
                training_pointings = Table.read(training_pointings_path)
                logger.info('RF training pointings:')
                logger.info(training_pointings)
            else:
                logger.warning(f'{training_pointings_path} not found!')
                logger.warning('Switching off RF interpolation with zenith!')
                interpolate_rf = None

    if 'lh_fit_config' in config.keys():
        lhfit_data = pd.read_hdf(filename, key=dl1_likelihood_params_lstcam_key)
        if np.all(lhfit_data['obs_id'] == data['obs_id']) & np.all(lhfit_data['event_id'] == data['event_id']):
            lhfit_data.drop({'obs_id', 'event_id'}, axis=1, inplace=True)
        lhfit_keys = lhfit_data.keys()
        data = pd.concat([data, lhfit_data], axis=1)

    # if real data, add deltat t to dataframe keys
    data = add_delta_t_key(data)

    # Dealing with pointing missing values. This happened when `ucts_time` was invalid.
    if 'alt_tel' in data.columns and 'az_tel' in data.columns \
            and (np.isnan(data.alt_tel).any() or np.isnan(data.az_tel).any()):
        # make sure there is at least one good pointing value to interp from.
        if np.isfinite(data.alt_tel).any() and np.isfinite(data.az_tel).any():
            data = impute_pointing(data)
        else:
            data.alt_tel = - np.pi / 2.
            data.az_tel = - np.pi / 2.

    try:
        subarray_info = SubarrayDescription.from_hdf(filename)
        tel_id = config["allowed_tels"][0] if "allowed_tels" in config else 1
        effective_focal_length = subarray_info.tel[tel_id].optics.effective_focal_length
    except OSError:
        print("subarray table is not readable because of the version incompatibility.")
        print("The effective focal length for the standard LST optics will be used.")
        effective_focal_length = OPTICS.effective_focal_length
        
    # Normalize all azimuth angles to the range [0, 360) degrees 
    data.az_tel = Angle(data.az_tel, u.rad).wrap_at(360 * u.deg).rad

    # Dealing with `sin_az_tel` missing data because of the former version of lstchain
    if 'sin_az_tel' not in data.columns:
        data['sin_az_tel'] = np.sin(data.az_tel)


    # Apply the models to the data

    # Source-independent analysis
    if not config['source_dependent']:
        data = filter_events(data,
                             filters=config["events_filters"],
                             finite_params=config['energy_regression_features']
                                           + config['disp_regression_features']
                                           + config['particle_classification_features']
                                           + config['disp_classification_features'],
                             )

        if config['disp_method'] == 'disp_vector':
            dl2 = dl1_to_dl2.apply_models(data,
                                          models_dict['cls_gh'],
                                          models_dict['reg_energy'],
                                          reg_disp_vector=models_dict['reg_disp_vector'],
                                          effective_focal_length=effective_focal_length,
                                          custom_config=config,
                                          interpolate_rf=interpolate_rf,
                                          training_pointings=training_pointings)
        elif config['disp_method'] == 'disp_norm_sign':
            dl2 = dl1_to_dl2.apply_models(data,
                                          models_dict['cls_gh'],
                                          models_dict['reg_energy'],
                                          reg_disp_norm=models_dict['reg_disp_norm'],
                                          cls_disp_sign=models_dict['cls_disp_sign'],
                                          effective_focal_length=effective_focal_length,
                                          custom_config=config,
                                          interpolate_rf=interpolate_rf,
                                          training_pointings=training_pointings)

    # Source-dependent analysis
    if config['source_dependent']:
        # if source-dependent parameters are already in dl1 data, just read those data.
        if dl1_params_src_dep_lstcam_key in get_dataset_keys(filename):
            data_srcdep = get_srcdep_params(filename)

        # if not, source-dependent parameters are added now
        else:
            data_srcdep = pd.concat(dl1_to_dl2.get_source_dependent_parameters(
                data, config, effective_focal_length=effective_focal_length), axis=1)

        dl2_srcdep_dict = {}
        srcindep_keys = data.keys()
        srcdep_assumed_positions = data_srcdep.columns.levels[0]

        for i, k in enumerate(srcdep_assumed_positions):
            data_with_srcdep_param = pd.concat([data, data_srcdep[k]], axis=1)
            data_with_srcdep_param = filter_events(data_with_srcdep_param,
                                                   filters=config["events_filters"],
                                                   finite_params=config['energy_regression_features']
                                                                 + config['disp_regression_features']
                                                                 + config['particle_classification_features']
                                                                 + config['disp_classification_features'],
                                                   )

            if config['disp_method'] == 'disp_vector':
                dl2 = dl1_to_dl2.apply_models(data_with_srcdep_param,
                                                 models_dict['cls_gh'],
                                                 models_dict['reg_energy'],
                                                 reg_disp_vector=models_dict['reg_disp_vector'],
                                                 effective_focal_length=effective_focal_length,
                                                 custom_config=config,
                                                 interpolate_rf=interpolate_rf,
                                                 training_pointings=training_pointings)
            elif config['disp_method'] == 'disp_norm_sign':
                dl2 = dl1_to_dl2.apply_models(data_with_srcdep_param,
                                                 models_dict['cls_gh'],
                                                 models_dict['reg_energy'],
                                                 reg_disp_norm=models_dict['reg_disp_norm'],
                                                 cls_disp_sign=models_dict['cls_disp_sign'],
                                                 effective_focal_length=effective_focal_length,
                                                 custom_config=config,
                                                 interpolate_rf=interpolate_rf,
                                                 training_pointings=training_pointings)

            dl2_srcdep = dl2.drop(srcindep_keys, axis=1)
            dl2_srcdep_dict[k] = dl2_srcdep

            if i == 0:
                dl2_srcindep = dl2[srcindep_keys]

    # do not write file if empty
    if len(dl2) == 0:
        logger.warning("No dl2 output file written.")
        return

    dl1_keys = get_dataset_keys(filename)

    if dl1_images_lstcam_key in dl1_keys:
        dl1_keys.remove(dl1_images_lstcam_key)

    if dl1_params_lstcam_key in dl1_keys:
        dl1_keys.remove(dl1_params_lstcam_key)

    if dl1_params_src_dep_lstcam_key in dl1_keys:
        dl1_keys.remove(dl1_params_src_dep_lstcam_key)

    if dl1_likelihood_params_lstcam_key in dl1_keys:
        dl1_keys.remove(dl1_likelihood_params_lstcam_key)

    metadata = global_metadata()
    write_metadata(metadata, output_file)

    with open_file(filename, 'r') as h5in:
        with open_file(output_file, 'a') as h5out:

            # Write the selected DL1 info
            for k in dl1_keys:
                if not k.startswith('/'):
                    k = '/' + k

                path, name = k.rsplit('/', 1)
                if path not in h5out:
                    grouppath, groupname = path.rsplit('/', 1)
                    g = h5out.create_group(
                        grouppath, groupname, createparents=True
                    )
                else:
                    g = h5out.get_node(path)

                h5in.copy_node(k, g, overwrite=True)

    # need container to use lstchain.io.add_global_metadata and lstchain.io.add_config_metadata
    if not config['source_dependent']:
        if 'lh_fit_config' not in config.keys():
            write_dl2_dataframe(dl2, output_file, config=config, meta=metadata)
        else:
            dl2_onlylhfit = dl2[lhfit_keys]
            dl2.drop(lhfit_keys, axis=1, inplace=True)
            write_dl2_dataframe(dl2, output_file, config=config, meta=metadata)
            write_dataframe(dl2_onlylhfit, output_file, dl2_likelihood_params_lstcam_key, config=config, meta=metadata)
    else:
        if 'lh_fit_config' not in config.keys():
            write_dl2_dataframe(dl2_srcindep, output_file, config=config, meta=metadata)
        else:
            dl2_onlylhfit = dl2_srcindep[lhfit_keys]
            dl2_srcindep.drop(lhfit_keys, axis=1, inplace=True)
            write_dl2_dataframe(dl2_srcindep, output_file, config=config, meta=metadata)
            write_dataframe(dl2_onlylhfit, output_file, dl2_likelihood_params_lstcam_key, config=config, meta=metadata)
        write_dataframe(pd.concat(dl2_srcdep_dict, axis=1), output_file, dl2_params_src_dep_lstcam_key, config=config,
                        meta=metadata)
        

def main():
<<<<<<< HEAD
    tool = DL1ToDL2Tool()
    tool.run()
=======
    args = parser.parse_args()

    custom_config = {}
    if args.config_file is not None:
        try:
            custom_config = read_configuration_file(args.config_file.absolute())
        except("Custom configuration could not be loaded !!!"):
            pass

    config = replace_config(standard_config, custom_config)

    models_keys = ['reg_energy', 'cls_gh']

    if config['disp_method'] == 'disp_vector':
        models_keys.append('reg_disp_vector')
    elif config['disp_method'] == 'disp_norm_sign':
        models_keys.extend(['reg_disp_norm', 'cls_disp_sign'])

    models_dict = {}
    for models_key in models_keys:
        models_path = Path(args.path_models, f'{models_key}.sav')

        # For a single input file, each model is loaded just before it is used
        if len(args.input_files)==1:
            models_dict[models_key] = models_path
        # For multiple input files, all the models are loaded only once here 
        else:
            models_dict[models_key] = joblib.load(models_path)

    for filename in args.input_files:
        apply_to_file(filename, models_dict, args.output_dir, config,
                      args.path_models)

>>>>>>> 7f3979e1

if __name__ == '__main__':
    main()<|MERGE_RESOLUTION|>--- conflicted
+++ resolved
@@ -43,7 +43,6 @@
 from lstchain.reco.utils import filter_events, impute_pointing, add_delta_t_key
 
 logger = logging.getLogger(__name__)
-<<<<<<< HEAD
 
 
 def dl2_filename(dl1_filename):
@@ -138,15 +137,15 @@
             if output_dl2file.exists():
                 raise IOError(str(output_dl2file) + ' exists, exiting.')
             else:
-                apply_to_file(input_dl1file, models_dict, output_dl2file, config)
+                apply_to_file(input_dl1file, models_dict, output_dl2file, config, self.path_models)
                 p = Provenance()
                 p.add_input_file(input_dl1file, role='dl1 input file')
                 p.add_output_file(output_dl2file)
                 p.add_input_file(self.path_models, role='trained model directory')
                 write_provenance(output_dl2file, 'dl1_to_dl2')
-
-
-def apply_to_file(filename, models_dict, output_file, config):
+                
+
+def apply_to_file(filename, models_dict, output_dir, config, models_path):
     """
     Applies models to the data in the specified file and writes the output to a new file in the output directory.
 
@@ -155,43 +154,8 @@
     - models_dict (dict): A dictionary containing the models to be applied.
     - output_file (Path or str): The path to the output file.
     - config (dict): The configuration dictionary containing parameters for the processing.
+    - models_path (Path or str): The path to the directory containing the trained models.
     """
-=======
-parser = argparse.ArgumentParser(description=__doc__)
-
-# Required arguments
-parser.add_argument('--input-files', '-f',
-                    type=Path,
-                    nargs='+',
-                    dest='input_files',
-                    help='Path (or list of paths) to a DL1 HDF5 file',
-                    required=True)
-
-parser.add_argument('--path-models', '-p',
-                    action='store',
-                    type=Path,
-                    dest='path_models',
-                    help='Path where to find the trained RF',
-                    default='./trained_models')
-
-# Optional arguments
-parser.add_argument('--output-dir', '-o',
-                    action='store',
-                    type=Path,
-                    dest='output_dir',
-                    help='Path where to store the reco dl2 events',
-                    default='./dl2_data')
-
-parser.add_argument('--config', '-c',
-                    action='store',
-                    type=Path,
-                    dest='config_file',
-                    help='Path to a configuration file. If none is given, a standard configuration is applied',
-                    default=None,
-                    required=False)
-
-def apply_to_file(filename, models_dict, output_dir, config, models_path):
->>>>>>> 7f3979e1
 
     data = pd.read_hdf(filename, key=dl1_params_lstcam_key)
 
@@ -413,44 +377,9 @@
         
 
 def main():
-<<<<<<< HEAD
+
     tool = DL1ToDL2Tool()
     tool.run()
-=======
-    args = parser.parse_args()
-
-    custom_config = {}
-    if args.config_file is not None:
-        try:
-            custom_config = read_configuration_file(args.config_file.absolute())
-        except("Custom configuration could not be loaded !!!"):
-            pass
-
-    config = replace_config(standard_config, custom_config)
-
-    models_keys = ['reg_energy', 'cls_gh']
-
-    if config['disp_method'] == 'disp_vector':
-        models_keys.append('reg_disp_vector')
-    elif config['disp_method'] == 'disp_norm_sign':
-        models_keys.extend(['reg_disp_norm', 'cls_disp_sign'])
-
-    models_dict = {}
-    for models_key in models_keys:
-        models_path = Path(args.path_models, f'{models_key}.sav')
-
-        # For a single input file, each model is loaded just before it is used
-        if len(args.input_files)==1:
-            models_dict[models_key] = models_path
-        # For multiple input files, all the models are loaded only once here 
-        else:
-            models_dict[models_key] = joblib.load(models_path)
-
-    for filename in args.input_files:
-        apply_to_file(filename, models_dict, args.output_dir, config,
-                      args.path_models)
-
->>>>>>> 7f3979e1
 
 if __name__ == '__main__':
     main()