import os
import shutil
import subprocess as sp

import numpy as np
import pandas as pd
import pkg_resources
import pytest

from lstchain.io.io import dl1_params_lstcam_key, dl2_params_lstcam_key
from lstchain.io.io import dl1_params_src_dep_lstcam_key
from lstchain.tests.test_lstchain import (
		test_dir, mc_gamma_testfile, produce_fake_dl1_proton_file,
		fake_dl1_proton_file)

output_dir = os.path.join(test_dir, 'scripts')
dl1_file = os.path.join(output_dir, 'dl1_gamma_test_large.h5')
merged_dl1_file = os.path.join(output_dir, 'script_merged_dl1.h5')
dl2_file = os.path.join(output_dir, 'dl2_gamma_test_large.h5')
merged_dl2_file = os.path.join(output_dir, 'script_merged_dl2.h5')
dl2_file_new = os.path.join(output_dir, 'dl2_gamma_test_large_new.h5')
file_model_energy = os.path.join(output_dir, 'reg_energy.sav')
file_model_disp = os.path.join(output_dir, 'reg_disp_vector.sav')
file_model_gh_sep = os.path.join(output_dir, 'cls_gh.sav')

def find_entry_points(package_name):
    '''from: https://stackoverflow.com/a/47383763/3838691'''
    entrypoints = [
        ep.name
        for ep in pkg_resources.iter_entry_points('console_scripts')
        if ep.module_name.startswith(package_name)
    	]
    return entrypoints


ALL_SCRIPTS = find_entry_points('lstchain')


def run_program(*args):
    result = sp.run(
        args,
        stdout=sp.PIPE, stderr=sp.STDOUT, encoding='utf-8'
    	)

    if result.returncode != 0:
        raise ValueError(
            f'Running {args[0]} failed with return code {result.returncode}'
            f', output: \n {result.stdout}'
        )


@pytest.mark.parametrize('script', ALL_SCRIPTS)
def test_all_help(script):
    '''Test for all scripts if at least the help works'''
    run_program(script, '--help')


def test_lstchain_mc_r0_to_dl1():
    input_file = mc_gamma_testfile
    run_program(
        'lstchain_mc_r0_to_dl1',
        '-f', input_file,
        '-o', output_dir
    )
    assert os.path.exists(dl1_file)


@pytest.mark.run(after='test_lstchain_mc_r0_to_dl1')
def test_add_source_dependent_parameters():
    run_program('lstchain_add_source_dependent_parameters', '-f', dl1_file)
    dl1_params_src_dep = pd.read_hdf(dl1_file, key=dl1_params_src_dep_lstcam_key)
    assert 'alpha' in dl1_params_src_dep.columns


@pytest.mark.run(after='test_lstchain_mc_r0_to_dl1')
def test_lstchain_mc_trainpipe():
    gamma_file = dl1_file
    proton_file = dl1_file

    run_program(
        'lstchain_mc_trainpipe',
        '--fg', gamma_file,
        '--fp', proton_file,
        '-o', output_dir
    )

    assert os.path.exists(file_model_gh_sep)
    assert os.path.exists(file_model_disp)
    assert os.path.exists(file_model_energy)


@pytest.mark.run(after='test_lstchain_mc_r0_to_dl1')
def test_lstchain_mc_rfperformance():
    gamma_file = dl1_file
    produce_fake_dl1_proton_file(dl1_file)
    proton_file = fake_dl1_proton_file

    run_program(
        'lstchain_mc_rfperformance',
        '--g-train', gamma_file,
        '--g-test', gamma_file,
        '--p-train', proton_file,
        '--p-test', proton_file,
        '-o', output_dir
    )

    assert os.path.exists(file_model_gh_sep)
    assert os.path.exists(file_model_disp)
    assert os.path.exists(file_model_energy)


@pytest.mark.run(after='test_lstchain_mc_r0_to_dl1')
def test_lstchain_merge_dl1_hdf5_files():
    shutil.copy(dl1_file, os.path.join(output_dir, 'dl1_copy.h5'))
    run_program('lstchain_merge_hdf5_files',
                '-d', output_dir,
                '-o', merged_dl1_file,
                '--no-image', 'True',
                )
    assert os.path.exists(merged_dl1_file)


@pytest.mark.run(after='test_lstchain_merge_dl1_hdf5_files')
def test_lstchain_merged_dl1_to_dl2():
    output_file = merged_dl1_file.replace('dl1', 'dl2')
    run_program(
        'lstchain_dl1_to_dl2',
        '-f', merged_dl1_file,
        '-p', output_dir,
        '-o', output_dir,
    )
    assert os.path.exists(output_file)


@pytest.mark.run(after='test_lstchain_mc_trainpipe')
def test_lstchain_dl1_to_dl2():
    run_program(
        'lstchain_dl1_to_dl2',
        '-f', dl1_file,
        '-p', output_dir,
        '-o', output_dir,
    )
    assert os.path.exists(dl2_file)


@pytest.mark.run(after='test_lstchain_mc_r0_to_dl1')
def test_dl1ab():
    output_file = os.path.join(output_dir, 'dl1ab.h5')
<<<<<<< HEAD
    run_program('lstchain_mc_dl1ab',
                '-f', dl1_file,
=======
    run_program('lstchain_dl1ab',
                '-f', dl1_file, 
>>>>>>> af0b5bf9
                '-o', output_file,
                )
    assert os.path.exists(output_file)


@pytest.mark.run(after='test_dl1ab')
def test_dl1ab_validity():
    dl1 = pd.read_hdf(os.path.join(output_dir, 'dl1_gamma_test_large.h5'), key=dl1_params_lstcam_key)
    dl1ab = pd.read_hdf(os.path.join(output_dir, 'dl1ab.h5'), key=dl1_params_lstcam_key)
    np.testing.assert_allclose(dl1, dl1ab, rtol=1e-4, equal_nan=True)


@pytest.mark.run(after='test_lstchain_dl1_to_dl2')
def test_mc_r0_to_dl2():
    os.remove(dl1_file)
    os.remove(dl2_file)

    run_program(
        'lstchain_mc_r0_to_dl2',
        '-f', mc_gamma_testfile,
        '-p', output_dir,
        '-s1', 'False',
        '-o', output_dir,
    )
    assert os.path.exists(dl2_file)

@pytest.mark.run(after='test_mc_r0_to_dl2')
def test_read_mc_dl2_to_pyirf():
	from lstchain.io.io import read_mc_dl2_to_pyirf
	import astropy.units as u

	events, sim_info = read_mc_dl2_to_pyirf(dl2_file)

	assert 'true_energy' in events.colnames
	assert sim_info.energy_max == 330 * u.TeV

@pytest.mark.run(after='test_read_mc_dl2_to_pyirf')
def test_read_data_dl2_to_QTable():
    from lstchain.io.io import read_data_dl2_to_QTable
    import pandas as pd

    dl2_data = pd.read_hdf(dl2_file, key = dl2_params_lstcam_key)
    # Adding some necessary columns for reading it as real data file
    dl2_data['tel_id'] = dl2_data['tel_id'].min()
    dl2_data['dragon_time'] = dl2_data["obs_id"]
    dl2_data['alt_tel'] = dl2_data["mc_alt_tel"]
    dl2_data['az_tel'] = dl2_data["mc_az_tel"]
    dl2_data.to_hdf(dl2_file_new, key=dl2_params_lstcam_key)

    events = read_data_dl2_to_QTable(dl2_file_new)

    assert 'gh_score' in events.colnames<|MERGE_RESOLUTION|>--- conflicted
+++ resolved
@@ -146,13 +146,8 @@
 @pytest.mark.run(after='test_lstchain_mc_r0_to_dl1')
 def test_dl1ab():
     output_file = os.path.join(output_dir, 'dl1ab.h5')
-<<<<<<< HEAD
-    run_program('lstchain_mc_dl1ab',
-                '-f', dl1_file,
-=======
     run_program('lstchain_dl1ab',
                 '-f', dl1_file, 
->>>>>>> af0b5bf9
                 '-o', output_file,
                 )
     assert os.path.exists(output_file)
