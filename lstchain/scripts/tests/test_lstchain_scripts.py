--- conflicted
+++ resolved
@@ -108,12 +108,6 @@
 
     dl1_tables = get_dataset_keys(observed_dl1_files["dl1_file1"])
 
-<<<<<<< HEAD
-    assert "dl1/event/telescope/monitoring/calibration" in dl1_tables
-    assert "dl1/event/telescope/monitoring/flatfield" in dl1_tables
-    assert "dl1/event/telescope/monitoring/pedestal" in dl1_tables
-    assert "dl1/event/telescope/image/LST_LSTCam" in dl1_tables
-=======
     assert 'dl1/event/telescope/monitoring/calibration' in dl1_tables
     assert 'dl1/event/telescope/monitoring/flatfield' in dl1_tables
     assert 'dl1/event/telescope/monitoring/pedestal' in dl1_tables
@@ -122,7 +116,6 @@
     assert 'configuration/instrument/telescope/camera/geometry_LSTCam' in dl1_tables
     assert 'configuration/instrument/telescope/camera/readout_LSTCam' in dl1_tables
     assert 'configuration/instrument/telescope/optics' in dl1_tables
->>>>>>> 3ae7124a
 
     assert "alt_tel" in dl1_df.columns
     assert "az_tel" in dl1_df.columns
