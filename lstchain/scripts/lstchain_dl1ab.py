--- conflicted
+++ resolved
@@ -28,10 +28,9 @@
 from ctapipe.instrument import SubarrayDescription
 
 from lstchain.calib.camera.pixel_threshold_estimation import get_threshold_from_dl1_file
-<<<<<<< HEAD
 from lstchain.image.cleaning import apply_dynamic_cleaning
 from lstchain.image.modifier import random_psf_smearer, set_numba_seed, add_noise_in_pixels
-from lstchain.io import get_dataset_keys, auto_merge_h5files
+from lstchain.io import get_dataset_keys, copy_h5_nodes, HDF5_ZSTD_FILTERS, add_source_filenames
 from lstchain.io.config import (
     get_cleaning_parameters,
     get_standard_config,
@@ -43,13 +42,6 @@
     dl1_params_lstcam_key,
     read_metadata,
 )
-=======
-from lstchain.io import get_dataset_keys, copy_h5_nodes, HDF5_ZSTD_FILTERS, add_source_filenames
-from lstchain.io.config import get_cleaning_parameters
-from lstchain.io.config import get_standard_config
-from lstchain.io.config import read_configuration_file, replace_config
-from lstchain.io.io import dl1_params_lstcam_key, dl1_images_lstcam_key, read_metadata
->>>>>>> b986ac48
 from lstchain.io.lstcontainers import DL1ParametersContainer
 from lstchain.reco.disp import disp
 
@@ -196,15 +188,9 @@
 
     metadata = read_metadata(args.input_file)
 
-<<<<<<< HEAD
-    with tables.open_file(args.input_file, mode='r') as input:
-        image_table = input.root[dl1_images_lstcam_key]
-        dl1_params_input = input.root[dl1_params_lstcam_key].colnames
-=======
     with tables.open_file(args.input_file, mode='r') as infile:
         image_table = infile.root[dl1_images_lstcam_key]
         dl1_params_input = infile.root[dl1_params_lstcam_key].colnames
->>>>>>> b986ac48
         disp_params = {'disp_dx', 'disp_dy', 'disp_norm', 'disp_angle', 'disp_sign'}
         if set(dl1_params_input).intersection(disp_params):
             parameters_to_update.extend(disp_params)
@@ -214,11 +200,7 @@
 
         if increase_nsb:
             rng = np.random.default_rng(
-<<<<<<< HEAD
-                input.root.dl1.event.subarray.trigger.col('obs_id')[0])
-=======
                     infile.root.dl1.event.subarray.trigger.col('obs_id')[0])
->>>>>>> b986ac48
 
         if increase_psf:
             set_numba_seed(infile.root.dl1.event.subarray.trigger.col('obs_id')[0])
