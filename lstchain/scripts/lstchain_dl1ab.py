#!/usr/bin/env python3

"""
Read a HDF5 DL1 file, recompute parameters based on calibrated images and
pulse times and a config file and write a new HDF5 file
Updated parameters are : Hillas paramaters, wl, r, leakage, n_islands,
intercept, time_gradient
- Input: DL1 data file.
- Output: DL1 data file.
Usage:
$> python lstchain_dl1ab.py
--input-file dl1_gamma_20deg_0deg_run8___cta-prod3-lapalma-2147m-LaPalma-FlashCam.simtel.gz
"""
import sys
import argparse
import logging
from pathlib import Path

import astropy.units as u
import numpy as np
import tables
from ctapipe.io import read_table, write_table
from ctapipe.image import (
    tailcuts_clean,
    number_of_islands,
    apply_time_delta_cleaning,
)
from ctapipe.instrument import SubarrayDescription
from ctapipe_io_lst import constants

from lstchain.calib.camera.pixel_threshold_estimation import get_threshold_from_dl1_file
from lstchain.image.cleaning import apply_dynamic_cleaning
from lstchain.image.modifier import random_psf_smearer, set_numba_seed, add_noise_in_pixels
from lstchain.io import get_dataset_keys, copy_h5_nodes, HDF5_ZSTD_FILTERS, add_source_filenames

from lstchain.io.config import (
    get_cleaning_parameters,
    get_standard_config,
    read_configuration_file,
    replace_config,
)
from lstchain.io.io import (
    dl1_images_lstcam_key,
    dl1_params_lstcam_key,
    global_metadata,
    write_metadata,
)
from lstchain.io.lstcontainers import DL1ParametersContainer
from lstchain.reco.disp import disp
from lstchain.reco.r0_to_dl1 import parametrize_image

log = logging.getLogger(__name__)

parser = argparse.ArgumentParser(
    description="Recompute DL1b parameters from a DL1a file"
)

# Required arguments
parser.add_argument(
    '-f', '--input-file',
    required=True,
    help='path to the DL1a file ',
)

parser.add_argument(
    '-o', '--output-file',
    required=True,
    help='key for the table of new parameters',
)
# Optional arguments
parser.add_argument(
    '--catB-calibration-file',
    type=Path,
    help='path to the Cat-B calibration file ',
)

parser.add_argument(
    '-c', '--config',
    dest='config_file',
    help='Path to a configuration file. If none is given, a standard configuration is applied',
)

parser.add_argument(
    '--no-image', action='store_true',
    help='Pass this argument to avoid writing the images in the new DL1 files. Beware, if `increase_nsb` or `increase_psf` are True in the config, the images will not be written.',
)

parser.add_argument(
    '--no-pedestal-cleaning', action='store_false',
    dest='pedestal_cleaning',
    help='Disable pedestal cleaning. This is also done automatically for simulations.',
)


def main():
    args = parser.parse_args()

    log.setLevel(logging.INFO)
    handler = logging.StreamHandler()
    logging.getLogger().addHandler(handler)

    if Path(args.output_file).exists():
        log.critical(f'Output file {args.output_file} already exists')
        sys.exit(1)

    # read Cat-B calibration data if available
    catB_calib = None
    if args.catB_calibration_file is not None:
        if not args.catB_calibration_file.exists():
            log.critical(f"Calibration file {args.catB_calibration_file} not found")
            sys.exit(1)

        log.info(f"Cat-B calbration file: {args.catB_calibration_file}")
        catB_calib = read_table(args.catB_calibration_file, "/tel_1/calibration")

        # add the calibration index
        catB_calib['calibration_id'] = np.arange(len(catB_calib))
        catB_calib['pedestal_id'] = np.arange(len(catB_calib))
        catB_calib['flatfield_id'] = np.arange(len(catB_calib))

        catB_pedestal = read_table(args.catB_calibration_file, "/tel_1/pedestal")
        catB_pedestal['pedestal_id'] = np.arange(len(catB_pedestal))

        catB_flatfield = read_table(args.catB_calibration_file, "/tel_1/flatfield")
        catB_flatfield['pedestal_id'] = np.arange(len(catB_flatfield))

        catB_calib_time = np.array(catB_calib["time_min"])
        catB_dc_to_pe = np.array(catB_calib["dc_to_pe"])
        catB_pedestal_per_sample = np.array(catB_calib["pedestal_per_sample"])

        catB_time_correction = np.array(catB_calib["time_correction"])
        catB_unusable_pixels = np.array(catB_calib["unusable_pixels"])
        pixel_index = np.arange(constants.N_PIXELS)


    std_config = get_standard_config()
    if args.config_file is not None:
        config = replace_config(std_config, read_configuration_file(args.config_file))
    else:
        config = std_config

    with tables.open_file(args.input_file, 'r') as f:
        is_simulation = 'simulation' in f.root

    imconfig = config.get('image_modifier', {})
    increase_nsb = imconfig.get("increase_nsb", False)
    increase_psf = imconfig.get("increase_psf", False)

    if increase_nsb or increase_psf:
        log.info(f"image_modifier configuration: {imconfig}")
        log.info("NOTE: Using the image_modifier options means images will "
                 "not be saved.")
        args.no_image = True
    if increase_nsb:
        extra_noise_in_dim_pixels = imconfig["extra_noise_in_dim_pixels"]
        extra_bias_in_dim_pixels = imconfig["extra_bias_in_dim_pixels"]
        transition_charge = imconfig["transition_charge"]
        extra_noise_in_bright_pixels = imconfig["extra_noise_in_bright_pixels"]
    if increase_psf:
        smeared_light_fraction = imconfig["smeared_light_fraction"]
<<<<<<< HEAD
        # if (increase_nsb or increase_psf) and args.no_image is False:
        #     log.info("NOTE: Using the image_modifier options means images will "
        #              "not be saved.")
        #     args.no_image = True
=======
>>>>>>> 78af94b4

    args.pedestal_cleaning = False if is_simulation else args.pedestal_cleaning

    if args.pedestal_cleaning:
        log.info("Pedestal cleaning")
        clean_method_name = 'tailcuts_clean_with_pedestal_threshold'
        sigma = config[clean_method_name]['sigma']
        pedestal_thresh = get_threshold_from_dl1_file(args.input_file, sigma)
        cleaning_params = get_cleaning_parameters(config, clean_method_name)
        pic_th, boundary_th, isolated_pixels, min_n_neighbors = cleaning_params
        log.info(f"Fraction of pixel cleaning thresholds above picture thr.:"
                 f"{np.sum(pedestal_thresh > pic_th) / len(pedestal_thresh):.3f}")
        picture_th = np.clip(pedestal_thresh, pic_th, None)
        log.info(f"Tailcut clean with pedestal threshold config used:"
                 f"{config['tailcuts_clean_with_pedestal_threshold']}")
    else:
        clean_method_name = 'tailcut'
        cleaning_params = get_cleaning_parameters(config, clean_method_name)
        picture_th, boundary_th, isolated_pixels, min_n_neighbors = cleaning_params
        log.info(f"Tailcut config used: {config['tailcut']}")

    use_dynamic_cleaning = False
    if 'apply' in config['dynamic_cleaning']:
        use_dynamic_cleaning = config['dynamic_cleaning']['apply']

    if use_dynamic_cleaning:
        THRESHOLD_DYNAMIC_CLEANING = config['dynamic_cleaning']['threshold']
        FRACTION_CLEANING_SIZE = config['dynamic_cleaning']['fraction_cleaning_intensity']
        log.info("Using dynamic cleaning for events with average size of the "
                 f"3 most brighest pixels > {config['dynamic_cleaning']['threshold']} p.e")
        log.info("Remove from image pixels which have charge below "
                 f"= {config['dynamic_cleaning']['fraction_cleaning_intensity']} * average size")

    use_only_main_island = True
    if "use_only_main_island" in config[clean_method_name]:
        use_only_main_island = config[clean_method_name]["use_only_main_island"]

    delta_time = None
    if "delta_time" in config[clean_method_name]:
        delta_time = config[clean_method_name]["delta_time"]

    subarray_info = SubarrayDescription.from_hdf(args.input_file)
    tel_id = config["allowed_tels"][0] if "allowed_tels" in config else 1
    optics = subarray_info.tel[tel_id].optics
    camera_geom = subarray_info.tel[tel_id].camera.geometry

    dl1_container = DL1ParametersContainer()
    parameters_to_update = {
        'intensity': np.float64,
        'x': np.float32,
        'y': np.float32,
        'r': np.float32,
        'phi': np.float32,
        'length': np.float32,
        'width': np.float32,
        'psi': np.float32,
        'skewness': np.float32,
        'kurtosis': np.float32,
        'concentration_cog': np.float32,
        'concentration_core': np.float32,
        'concentration_pixel': np.float32,
        'leakage_intensity_width_1': np.float32,
        'leakage_intensity_width_2': np.float32,
        'leakage_pixels_width_1': np.float32,
        'leakage_pixels_width_2': np.float32,
        'n_islands': np.int32,
        'intercept': np.float64,
        'time_gradient': np.float64,
        'n_pixels': np.int32,
        'wl': np.float32,
        'log_intensity': np.float64,
        'sin_az_tel': np.float32,
    }

    if catB_calib:
        parameters_to_update["calibration_id"] = np.int32 

    nodes_keys = get_dataset_keys(args.input_file)
    # if args.no_image:
        # nodes_keys.remove(dl1_images_lstcam_key)

    metadata = global_metadata()

    with tables.open_file(args.input_file, mode='r') as infile:
<<<<<<< HEAD
        image_table = infile.root[dl1_images_lstcam_key]
        images = image_table.col('image')
        dl1_params_input = infile.root[dl1_params_lstcam_key].colnames
        disp_params = {'disp_dx', 'disp_dy', 'disp_norm', 'disp_angle', 'disp_sign'}
=======
        image_table = read_table(infile, dl1_images_lstcam_key)
        params = read_table(infile, dl1_params_lstcam_key)
        dl1_params_input = params.colnames

        disp_params = {'disp_dx': np.float32,
                       'disp_dy': np.float32,
                       'disp_norm': np.float32,
                       'disp_angle': np.float32,
                       'disp_sign': np.int32
                       }
>>>>>>> 78af94b4
        if set(dl1_params_input).intersection(disp_params):
            parameters_to_update.update(disp_params)

        uncertainty_params = {'width_uncertainty': np.float32,
                              'length_uncertainty': np.float32,
                              }
        if set(dl1_params_input).intersection(uncertainty_params):
            parameters_to_update.update(uncertainty_params)

        if catB_calib:
            trigger_times = params['trigger_time']

        if increase_nsb:
            rng = np.random.default_rng(infile.root.dl1.event.subarray.trigger.col('obs_id')[0])

        if increase_psf:
            set_numba_seed(infile.root.dl1.event.subarray.trigger.col('obs_id')[0])

<<<<<<< HEAD
        # image_mask_save = not args.no_image and 'image_mask' in infile.root[dl1_images_lstcam_key].colnames
        image_mask_save = 'image_mask' in infile.root[dl1_images_lstcam_key].colnames
=======
        image_mask_save = not args.no_image and 'image_mask' in infile.root[dl1_images_lstcam_key].colnames
        if image_mask_save:
            image_mask = image_table['image_mask']

        new_params = set(parameters_to_update.keys()) - set(params.colnames)
        for p in new_params:
            params[p] = np.empty(len(params), dtype=parameters_to_update[p])
>>>>>>> 78af94b4

        with tables.open_file(args.output_file, mode='a', filters=HDF5_ZSTD_FILTERS) as outfile:
            copy_h5_nodes(infile, outfile, nodes=nodes_keys)
            add_source_filenames(outfile, [args.input_file])


            # need container to use lstchain.io.add_global_metadata and lstchain.io.add_config_metadata
            for k, item in metadata.as_dict().items():
                outfile.root[dl1_params_lstcam_key].attrs[k] = item
            outfile.root[dl1_params_lstcam_key].attrs["config"] = str(config)

            for ii, row in enumerate(image_table):

                dl1_container.reset()

                image = row['image']
                peak_time = row['peak_time']

                if catB_calib:
                    selected_gain = row['selected_gain_channel']

                    # search right Cat-B calibration and update the index
                    calib_idx = np.searchsorted(catB_calib_time, trigger_times[ii])
                    if calib_idx > 0:
                        calib_idx -= 1

                    dl1_container.calibration_id = calib_idx

                    dc_to_pe = catB_dc_to_pe[calib_idx][selected_gain, pixel_index]
                    time_correction = catB_time_correction[calib_idx][selected_gain, pixel_index]
                    unusable_pixels = catB_unusable_pixels[calib_idx][selected_gain, pixel_index]

                    n_samples = config['LocalPeakWindowSum']['window_width']
                    pedestal = catB_pedestal_per_sample[calib_idx][selected_gain,pixel_index] * n_samples

                    # calibrate charge
                    image = (image - pedestal) * dc_to_pe

                    # put to zero charge unusable pixels in order not to select them in the cleaning
                    image[unusable_pixels] = 0

                    # time flafielding
                    peak_time = peak_time - time_correction

                    # store it to save it later
                    image_table['image'][ii] = image
                    image_table['peak_time'][ii] = peak_time

                if increase_nsb:
                    # Add noise in pixels, to adjust MC to data noise levels.
                    # TO BE DONE: in case of "pedestal cleaning" (not used now
                    # in MC) we should recalculate picture_th above!
                    image = add_noise_in_pixels(rng, 
                                                image,
                                                extra_noise_in_dim_pixels,
                                                extra_bias_in_dim_pixels,
                                                transition_charge,
                                                extra_noise_in_bright_pixels)
                if increase_psf:
                    image = random_psf_smearer(image, 
                                               smeared_light_fraction,
                                               camera_geom.neighbor_matrix_sparse.indices,
                                               camera_geom.neighbor_matrix_sparse.indptr)

                signal_pixels = tailcuts_clean(camera_geom,
                                               image,
                                               picture_th,
                                               boundary_th,
                                               isolated_pixels,
                                               min_n_neighbors,
                                               )

                n_pixels = np.count_nonzero(signal_pixels)

                if n_pixels > 0:

                    # if delta_time has been set, we require at least one
                    # neighbor within delta_time to accept a pixel in the image:
                    if delta_time is not None:
                        cleaned_pixel_times = peak_time
                        # makes sure only signal pixels are used in the time
                        # check:
                        cleaned_pixel_times[~signal_pixels] = np.nan
                        new_mask = apply_time_delta_cleaning(camera_geom,
                                                             signal_pixels,
                                                             cleaned_pixel_times,
                                                             1,
                                                             delta_time)
                        signal_pixels = new_mask

                    if use_dynamic_cleaning:
                        new_mask = apply_dynamic_cleaning(image,
                                                          signal_pixels,
                                                          THRESHOLD_DYNAMIC_CLEANING,
                                                          FRACTION_CLEANING_SIZE)
                        signal_pixels = new_mask

                    # count a number of islands after all of the image cleaning steps
                    num_islands, island_labels = number_of_islands(camera_geom, signal_pixels)
                    dl1_container.n_islands = num_islands

                    n_pixels_on_island = np.bincount(island_labels.astype(np.int64))
                    # first island is no-island and should not be considered
                    n_pixels_on_island[0] = 0
                    max_island_label = np.argmax(n_pixels_on_island)

                    if use_only_main_island:
                        signal_pixels[island_labels != max_island_label] = False

                    # count the surviving pixels
                    n_pixels = np.count_nonzero(signal_pixels)
                    dl1_container.n_pixels = n_pixels

                    if n_pixels > 0:
                        parametrize_image(
                            image=image,
                            peak_time=peak_time,
                            signal_pixels=signal_pixels,
                            camera_geometry=camera_geom,
                            focal_length=optics.equivalent_focal_length,
                            dl1_container=dl1_container,
                        )

                if set(dl1_params_input).intersection(disp_params):
                    disp_dx, disp_dy, disp_norm, disp_angle, disp_sign = disp(
                        dl1_container['x'].to_value(u.m),
                        dl1_container['y'].to_value(u.m),
                        params['src_x'][ii],
                        params['src_y'][ii],
                        dl1_container['psi'].to_value(u.rad)
                    )

                    dl1_container['disp_dx'] = disp_dx
                    dl1_container['disp_dy'] = disp_dy
                    dl1_container['disp_norm'] = disp_norm
                    dl1_container['disp_angle'] = disp_angle
                    dl1_container['disp_sign'] = disp_sign

                dl1_container['sin_az_tel'] = np.sin(params['az_tel'][ii])

                for p in parameters_to_update:
                    params[ii][p] = u.Quantity(dl1_container[p]).value

                images[ii] = image

                if image_mask_save:
                    image_mask[ii] = signal_pixels

<<<<<<< HEAD
            outfile.root[dl1_params_lstcam_key][:] = params
            outfile.root[dl1_images_lstcam_key].modify_column(colname='image', column=images)
            if image_mask_save:
                outfile.root[dl1_images_lstcam_key].modify_column(colname='image_mask', column=image_mask)
=======
            if image_mask_save or catB_calib:
                # the image table has been modified and needs to be saved
                write_table(image_table, outfile, dl1_images_lstcam_key, overwrite=True, filters=HDF5_ZSTD_FILTERS)

            write_table(params, outfile, dl1_params_lstcam_key, overwrite=True, filters=HDF5_ZSTD_FILTERS)

            # write a cat-B calibrations in DL1b
            if catB_calib:
                write_table(catB_calib, outfile, "/dl1/event/telescope/monitoring/catB/calibration")
                write_table(catB_pedestal, outfile, "/dl1/event/telescope/monitoring/catB/pedestal")
                write_table(catB_flatfield, outfile, "/dl1/event/telescope/monitoring/catB/flatfield")
>>>>>>> 78af94b4

        write_metadata(metadata, args.output_file)


if __name__ == '__main__':
    main()<|MERGE_RESOLUTION|>--- conflicted
+++ resolved
@@ -148,9 +148,9 @@
 
     if increase_nsb or increase_psf:
         log.info(f"image_modifier configuration: {imconfig}")
-        log.info("NOTE: Using the image_modifier options means images will "
-                 "not be saved.")
-        args.no_image = True
+        if ~args.no_image:
+            log.info("Modified images are saved in the output file.")
+ 
     if increase_nsb:
         extra_noise_in_dim_pixels = imconfig["extra_noise_in_dim_pixels"]
         extra_bias_in_dim_pixels = imconfig["extra_bias_in_dim_pixels"]
@@ -158,13 +158,6 @@
         extra_noise_in_bright_pixels = imconfig["extra_noise_in_bright_pixels"]
     if increase_psf:
         smeared_light_fraction = imconfig["smeared_light_fraction"]
-<<<<<<< HEAD
-        # if (increase_nsb or increase_psf) and args.no_image is False:
-        #     log.info("NOTE: Using the image_modifier options means images will "
-        #              "not be saved.")
-        #     args.no_image = True
-=======
->>>>>>> 78af94b4
 
     args.pedestal_cleaning = False if is_simulation else args.pedestal_cleaning
 
@@ -243,19 +236,14 @@
         parameters_to_update["calibration_id"] = np.int32 
 
     nodes_keys = get_dataset_keys(args.input_file)
-    # if args.no_image:
-        # nodes_keys.remove(dl1_images_lstcam_key)
+    if args.no_image:
+        nodes_keys.remove(dl1_images_lstcam_key)
 
     metadata = global_metadata()
 
     with tables.open_file(args.input_file, mode='r') as infile:
-<<<<<<< HEAD
-        image_table = infile.root[dl1_images_lstcam_key]
+        image_table = read_table(infile, dl1_images_lstcam_key)
         images = image_table.col('image')
-        dl1_params_input = infile.root[dl1_params_lstcam_key].colnames
-        disp_params = {'disp_dx', 'disp_dy', 'disp_norm', 'disp_angle', 'disp_sign'}
-=======
-        image_table = read_table(infile, dl1_images_lstcam_key)
         params = read_table(infile, dl1_params_lstcam_key)
         dl1_params_input = params.colnames
 
@@ -265,7 +253,6 @@
                        'disp_angle': np.float32,
                        'disp_sign': np.int32
                        }
->>>>>>> 78af94b4
         if set(dl1_params_input).intersection(disp_params):
             parameters_to_update.update(disp_params)
 
@@ -284,18 +271,9 @@
         if increase_psf:
             set_numba_seed(infile.root.dl1.event.subarray.trigger.col('obs_id')[0])
 
-<<<<<<< HEAD
-        # image_mask_save = not args.no_image and 'image_mask' in infile.root[dl1_images_lstcam_key].colnames
-        image_mask_save = 'image_mask' in infile.root[dl1_images_lstcam_key].colnames
-=======
-        image_mask_save = not args.no_image and 'image_mask' in infile.root[dl1_images_lstcam_key].colnames
-        if image_mask_save:
-            image_mask = image_table['image_mask']
-
         new_params = set(parameters_to_update.keys()) - set(params.colnames)
         for p in new_params:
             params[p] = np.empty(len(params), dtype=parameters_to_update[p])
->>>>>>> 78af94b4
 
         with tables.open_file(args.output_file, mode='a', filters=HDF5_ZSTD_FILTERS) as outfile:
             copy_h5_nodes(infile, outfile, nodes=nodes_keys)
@@ -441,17 +419,10 @@
 
                 images[ii] = image
 
-                if image_mask_save:
-                    image_mask[ii] = signal_pixels
-
-<<<<<<< HEAD
-            outfile.root[dl1_params_lstcam_key][:] = params
-            outfile.root[dl1_images_lstcam_key].modify_column(colname='image', column=images)
-            if image_mask_save:
-                outfile.root[dl1_images_lstcam_key].modify_column(colname='image_mask', column=image_mask)
-=======
-            if image_mask_save or catB_calib:
-                # the image table has been modified and needs to be saved
+                if 'image_mask' in image_table.colnames:
+                    image_table['image_mask'][ii] = signal_pixels
+
+            if ~args.no_image:
                 write_table(image_table, outfile, dl1_images_lstcam_key, overwrite=True, filters=HDF5_ZSTD_FILTERS)
 
             write_table(params, outfile, dl1_params_lstcam_key, overwrite=True, filters=HDF5_ZSTD_FILTERS)
@@ -461,7 +432,6 @@
                 write_table(catB_calib, outfile, "/dl1/event/telescope/monitoring/catB/calibration")
                 write_table(catB_pedestal, outfile, "/dl1/event/telescope/monitoring/catB/pedestal")
                 write_table(catB_flatfield, outfile, "/dl1/event/telescope/monitoring/catB/flatfield")
->>>>>>> 78af94b4
 
         write_metadata(metadata, args.output_file)
 
