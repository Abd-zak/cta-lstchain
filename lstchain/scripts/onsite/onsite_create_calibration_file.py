--- conflicted
+++ resolved
@@ -69,11 +69,7 @@
             print(f">>> Error: The pedestal file {pedestal_file} do not exist.\n Exit")
             exit(0)
 
-<<<<<<< HEAD
-        # define output and log file
-        output_file = f"{output_dir}/calibration.Run{run}.0000.pedestal.Run{ped_run}.0000.hdf5"
-        log_file = f"{output_dir}/log/calibration.Run{run}.0000.pedestal.Run{ped_run}.0000.log"
-=======
+
         #
         # produce ff calibration file
         #
@@ -81,7 +77,6 @@
         # define charge file names
         output_file = f"{output_dir}/calibration.Run{run}.0000.hdf5"
         log_file = f"{output_dir}/log/calibration.Run{run}.0000.log"
->>>>>>> a9de4c33
         print(f"\n--> Output file {output_file}")
         if os.path.exists(output_file):
             if query_yes_no(">>> Output file exists already. Do you want to remove it?"):
