
import logging

import numpy as np
from ctapipe.calib.camera import CameraCalibrator
from ctapipe.io import (
    EventSource,
    read_table,
)
from numba import njit
from scipy.interpolate import interp1d
from traitlets.config import Config

from lstchain.io import standard_config
from lstchain.io.config import read_configuration_file
from lstchain.reco.reconstructorCC import nsb_only_waveforms

__all__ = [
    'add_noise_in_pixels',
    'calculate_required_additional_nsb',
    'calculate_noise_parameters',
    'random_psf_smearer',
    'set_numba_seed',
    'tune_nsb_on_waveform',
]

log = logging.getLogger(__name__)


# number of neighbors of completely surrounded pixels of hexagonal cameras:
N_PIXEL_NEIGHBORS = 6
SMEAR_PROBABILITIES = np.full(N_PIXEL_NEIGHBORS, 1 / N_PIXEL_NEIGHBORS)


def add_noise_in_pixels(rng, image, extra_noise_in_dim_pixels,
                        extra_bias_in_dim_pixels, transition_charge,
                        extra_noise_in_bright_pixels):
    """
    Addition of Poissonian noise to the pixels

    Parameters
    ----------
    rng : `numpy.random.default_rng`
        Random number generator
    image: `np.ndarray`
        Charges (p.e.) in the camera
    extra_noise_in_dim_pixels: `float`
        Mean additional number of p.e. to be added (Poisson noise) to
        pixels with charge below transition_charge. To be tuned by
        comparing the starting MC and data
    extra_bias_in_dim_pixels: `float`
        Mean bias (w.r.t. original charge) of the new charge in pixels.
        Should be 0 for non-peak-search pulse integrators. To be tuned by
        comparing the starting MC and data
    transition_charge: `float`
        Border between "dim" and "bright" pixels. To be tuned by
        comparing the starting MC and data
    extra_noise_in_bright_pixels: `float`
        Mean additional number of p.e. to be added (Poisson noise) to
        pixels with charge above transition_charge. This is unbiased,
        i.e. Poisson noise is introduced, and its average subtracted,
        so that the mean charge in bright pixels remains unaltered.
        This is because we assume that above transition_charge the
        integration window is determined by the Cherenkov light, and
        would not be modified by the additional NSB noise (presumably
        small compared to the C-light). To be tuned by
        comparing the starting MC and data

    Returns
    -------
    image: `np.ndarray`
        Modified (noisier) image

    """

    bright_pixels = image > transition_charge
    noise = np.where(bright_pixels, extra_noise_in_bright_pixels,
                     extra_noise_in_dim_pixels)
    bias = np.where(bright_pixels, -extra_noise_in_bright_pixels,
                    extra_bias_in_dim_pixels - extra_noise_in_dim_pixels)

    image = image + rng.poisson(noise) + bias

    return image


@njit(cache=True)
def set_numba_seed(seed):
    np.random.seed(seed)


@njit(cache=True)
def random_psf_smearer(image, fraction, indices, indptr):
    """
    Random PSF smearer

    Parameters
    ----------
    image: `np.ndarray`
        Charges (p.e.) in the camera
    indices : `camera_geometry.neighbor_matrix_sparse.indices`
        Pixel indices.
    indptr : camera_geometry.neighbor_matrix_sparse.indptr
    fraction: `float`
        Fraction of the light in a pixel that will be distributed among its
        immediate surroundings, i.e. immediate neighboring pixels, according
        to Poisson statistics. Some light is lost for pixels  which are at
        the camera edge and hence don't have all possible neighbors

    Returns
    -------
    new_image: `np.ndarray`
        Modified (smeared) image

    """

    new_image = image.copy()
    for pixel in range(len(image)):

        if image[pixel] <= 0:
            continue

        to_smear = np.random.poisson(image[pixel] * fraction)

        if to_smear == 0:
            continue

        # remove light from current pixel
        new_image[pixel] -= to_smear

        # add light to neighbor pixels
        neighbors = indices[indptr[pixel]: indptr[pixel + 1]]
        n_neighbors = len(neighbors)

        # all neighbors are equally likely to receive the charge
        # we always distribute the charge into 6 neighbors, so that charge
        # on the edges of the camera is lost
        neighbor_charges = np.random.multinomial(to_smear, SMEAR_PROBABILITIES)

        for n in range(n_neighbors):
            neighbor = neighbors[n]
            new_image[neighbor] += neighbor_charges[n]

    return new_image


def calculate_noise_parameters(simtel_filename, data_dl1_filename,
                               config_filename=None):
    """
    Calculates the parameters needed to increase the noise in an MC DL1 file
    to match the noise in a real data DL1 file, using add_noise_in_pixels
    The returned parameters are those needed by the function add_noise_in_pixels (see
    description in its documentation above).

    Parameters
    ----------
    simtel_filename: `str`
        a simtel file containing showers, from the same
        production (same NSB and telescope settings) as the MC DL1 file below. It
        must contain pixel-wise info on true number of p.e.'s from C-photons (
        will be used to identify pixels which only contain noise).

    data_dl1_filename: `str`
        a real data DL1 file (processed with calibration
        settings corresponding to those with which the MC is to be processed).
        It must contain calibrated images, i.e. "DL1a" data. This file has the
        "target" noise which we want to have in the MC files, for better
        agreement of data and simulations.

    config_filename: `str`
        configuration file containing the calibration
        settings used for processing both the data and the MC files above

    Returns
    -------
    extra_noise_in_dim_pixels: `float`
        Extra noise of dim pixels (number of NSB photoelectrons).
    extra_bias_in_dim_pixels: `float`
        Extra bias of dim pixels  (direct shift in photoelectrons).
    extra_noise_in_bright_pixels: `float`
        Extra noise of bright pixels  (number of NSB photoelectrons).

    """

    log.setLevel(logging.INFO)

    if config_filename is None:
        config = standard_config
    else:
        config = read_configuration_file(config_filename)

    # Real data DL1 tables:
    data_dl1_calibration = read_table(data_dl1_filename,
                    '/dl1/event/telescope/monitoring/calibration')
    data_dl1_pedestal =  read_table(data_dl1_filename,
                    '/dl1/event/telescope/monitoring/pedestal')
    data_dl1_flatfield =  read_table(data_dl1_filename,
                    '/dl1/event/telescope/monitoring/flatfield')
    data_dl1_parameters =  read_table(data_dl1_filename,
                    '/dl1/event/telescope/parameters/LST_LSTCam')
    data_dl1_image = read_table(data_dl1_filename,
                    '/dl1/event/telescope/image/LST_LSTCam')

    unusable = data_dl1_calibration['unusable_pixels']
    # Locate pixels with HG declared unusable either in original calibration or
    # in interleaved events:
    bad_pixels = unusable[0][0]  # original calibration
    if unusable.shape[0] > 1:
        for tf in unusable[1:][0]:   # calibrations with interleaveds
            bad_pixels = np.logical_or(bad_pixels, tf)
    good_pixels = ~bad_pixels

    # First index:  1,2,... = values from interleaveds (0 is for original
    # calibration run)
    # Second index: 0 = high gain
    # Third index: pixels

    # HG adc to pe conversion factors from interleaved calibrations:
    data_HG_dc_to_pe = data_dl1_calibration['dc_to_pe'][:, 0, :]

    if data_dl1_flatfield['charge_mean'].shape[0] < 2:
        logging.error('\nCould not find interleaved FF calibrations in '
                      'monitoring table!')
        return None, None, None

    if data_dl1_pedestal['charge_std'].shape[0] < 2 :
        logging.error('\nCould not find interleaved pedestal info in '
                      'monitoring table!')
        return None, None, None

    # Mean HG charge in interleaved FF events, to spot possible issues:
    data_HG_FF_mean = data_dl1_flatfield['charge_mean'][1:, 0, :]
    dummy = []
    # indices which connect each FF calculation to a given calibration:
    calibration_id = data_dl1_flatfield['calibration_id'][1:]

    for i, x in enumerate(data_HG_FF_mean[:, ]):
        dummy.append(x * data_HG_dc_to_pe[calibration_id[i],])
    dummy = np.array(dummy)
    # Average for all interleaved calibrations (in case there are more than one)
    data_HG_FF_mean_pe = np.mean(dummy, axis=0) # one value per pixel

    # Pixel-wise pedestal standard deviation (for an unbiased extractor),
    # in adc counts:
    data_HG_ped_std = data_dl1_pedestal['charge_std'][1:, 0, :]
    # indices which connect each pedestal calculation to a given calibration:
    calibration_id = data_dl1_pedestal['calibration_id'][1:]
    # convert pedestal st deviations to p.e.
    dummy = []
    for i, x in enumerate(data_HG_ped_std[:, ]):
        dummy.append(x * data_HG_dc_to_pe[calibration_id[i],])
    dummy = np.array(dummy)
    # Average for all interleaved calibrations (in case there are more than one)
    data_HG_ped_std_pe = np.mean(dummy, axis=0) # one value per pixel

    # Identify noisy pixels, likely containing stars - we want to adjust MC to
    # the average diffuse NSB across the camera
<<<<<<< HEAD
    data_median_std_ped_pe = np.nanmedian(data_HG_ped_std_pe)
    data_std_std_ped_pe = np.nanstd(data_HG_ped_std_pe)
    log.info(f'Real data: median across camera of good pixels\' pedestal std '
=======
    data_median_std_ped_pe = np.nanmedian(data_HG_ped_std_pe[good_pixels])
    data_std_std_ped_pe = np.nanstd(data_HG_ped_std_pe[good_pixels])
    log.info('\nReal data:')
    log.info(f'   Number of bad pixels (from calibration): {bad_pixels.sum()}')
    log.info(f'   Median of FF pixel charge: '
             f'{np.nanmedian(data_HG_FF_mean_pe[good_pixels]):.3f} p.e.')
    log.info(f'   Median across camera of good pixels\' pedestal std '
>>>>>>> 050056aa
             f'{data_median_std_ped_pe:.3f} p.e.')
    brightness_limit = data_median_std_ped_pe + 3 * data_std_std_ped_pe
    too_bright_pixels = (data_HG_ped_std_pe > brightness_limit)
    log.info(f'   Number of pixels beyond 3 std dev of median: '
             f'   {too_bright_pixels.sum()}, (above {brightness_limit:.2f} '
             f'p.e.)')

    ped_mask = data_dl1_parameters['event_type'] == 2
    # The charges in the images below are obtained with the extractor for
    # showers, usually a biased one, like e.g. LocalPeakWindowSum
    data_ped_charges = data_dl1_image['image'][ped_mask]

    # Exclude too bright pixels, besides those with unusable calibration:
    good_pixels &= ~too_bright_pixels
    # recalculate the median of the pixels' std dev, with good_pixels:
    data_median_std_ped_pe = np.nanmedian(data_HG_ped_std_pe[good_pixels])

    log.info(f'Good and not too bright pixels: {good_pixels.sum()}')

    # all_good is an events*pixels boolean array of valid signals:
    all_good = np.reshape(np.tile(good_pixels, data_ped_charges.shape[0]),
                          data_ped_charges.shape)

    # histogram of pedestal charges (biased extractor) from good and not noisy
    # pixels:
    qbins = 100
    qrange = (-10, 15)
    dataq = np.histogram(data_ped_charges[all_good].flatten(), bins=qbins,
                         range=qrange, density=True)

    # Find the peak of the pedestal biased charge distribution of real data.
    # Use an interpolated version of the histogram, for robustness:
    func = interp1d(0.5*(dataq[1][1:]+dataq[1][:-1]), dataq[0],
                    kind='quadratic', fill_value='extrapolate')
    xx = np.linspace(qrange[0], qrange[1], 100*qbins)
    mode_data = xx[np.argmax(func(xx))]

    # Event reader for simtel file:
    mc_reader = EventSource(input_url=simtel_filename, config=Config(config))

    # Obtain the configuration with which the pedestal calculations were
    # performed:
    ped_config = config['LSTCalibrationCalculator']['PedestalIntegrator']
    tel_id = ped_config['tel_id']
    # Obtain the (unbiased) extractor used for pedestal calculations:
    pedestal_extractor_type = ped_config['charge_product']
    pedestal_calibrator = CameraCalibrator(
        image_extractor_type=pedestal_extractor_type,
        config=Config(ped_config),
        subarray=mc_reader.subarray
    )

    # Obtain the (usually biased) extractor used for shower images:
    shower_extractor_type = config['image_extractor']
    shower_calibrator = CameraCalibrator(
        image_extractor_type=shower_extractor_type,
        config=Config(config),
        subarray=mc_reader.subarray
    )

    # Since these extractors are now for use on MC, we have to apply the pulse
    # integration correction (in data that is currently, as of
    # lstchain v0.7.5, replaced by an empirical (hard-coded) correction of the
    # adc to pe conversion factors )
    pedestal_calibrator.image_extractors[ped_config['charge_product']].apply_integration_correction = True
    shower_calibrator.image_extractors[shower_extractor_type].apply_integration_correction = True

    # Pulse integration window width of the (biased) extractor for showers:
    shower_extractor_window_width = config[config['image_extractor']]['window_width']

    # Pulse integration window width for the pedestal estimation:
    pedestal_extractor_config = ped_config[pedestal_extractor_type]
    pedestal_extractor_window_width = pedestal_extractor_config['window_width']

    # MC pedestals integrated with the unbiased pedestal extractor
    mc_ped_charges = []
    # MC pedestals integrated with the biased shower extractor
    mc_ped_charges_biased = []

    for event in mc_reader:
        if tel_id not in event.trigger.tels_with_trigger:
            continue
        # Extract the signals as we do for pedestals (unbiased fixed window
        # extractor):
        pedestal_calibrator(event)
        charges = event.dl1.tel[tel_id].image

        # True number of pe's from Cherenkov photons (to identify noise-only pixels)
        true_image = event.simulation.tel[tel_id].true_image
        mc_ped_charges.append(charges[true_image == 0])

        # Now extract the signal as we would do for shower events (usually
        # with a biased extractor, e.g. LocalPeakWindowSum):
        shower_calibrator(event)
        charges_biased = event.dl1.tel[tel_id].image
        mc_ped_charges_biased.append(charges_biased[true_image == 0])

    # All pixels behave (for now) in the same way in MC, just put them together
    mc_ped_charges = np.concatenate(mc_ped_charges)
    mc_ped_charges_biased = np.concatenate(mc_ped_charges_biased)

    mcq = np.histogram(mc_ped_charges_biased, bins=qbins, range=qrange,
                       density=True)
    # Find the peak of the pedestal biased charge distribution of MC. Use
    # an interpolated version of the histogram, for robustness:
    func = interp1d(0.5*(mcq[1][1:]+mcq[1][:-1]), mcq[0],
                    kind='quadratic', fill_value='extrapolate')
    xx = np.linspace(qrange[0], qrange[1], 100*qbins)
    mode_mc = xx[np.argmax(func(xx))]

    mc_unbiased_std_ped_pe = np.std(mc_ped_charges)

    # Find the additional noise (in data w.r.t. MC) for the unbiased extractor,
    # and scale it to the width of the window for integration of shower images.
    # The idea is that when a strong signal is present, the biased extractor
    # will integrate around it, and the additional noise is unbiased because
    # it won't modify the integration range.
    # The noise is defined as the number of NSB photoelectrons, i.e. the extra
    # variance, rather than standard deviation, of the distribution
    extra_noise_in_bright_pixels = \
        ((data_median_std_ped_pe**2 - mc_unbiased_std_ped_pe**2) *
         shower_extractor_window_width / pedestal_extractor_window_width)

    # Just in case, makes sure we just add noise if the MC noise is smaller
    # than the real data's:
    extra_noise_in_bright_pixels = max(0., extra_noise_in_bright_pixels)

    bias = mode_data - mode_mc
    extra_bias_in_dim_pixels = max(bias, 0)

    # differences of values to peak charge:
    dq = data_ped_charges[all_good].flatten() - mode_data
    dqmc = mc_ped_charges_biased - mode_mc
    # maximum distance (in pe) from peak, to avoid strong impact of outliers:
    maxq = 10
    # calculate widening of the noise bump:
    added_noise = (np.sum(dq[dq<maxq]**2)/len(dq[dq<maxq]) -
                   np.sum(dqmc[dqmc<maxq]**2)/len(dqmc[dqmc < maxq]))
    extra_noise_in_dim_pixels = max(0., added_noise)

    return extra_noise_in_dim_pixels, extra_bias_in_dim_pixels, \
           extra_noise_in_bright_pixels


def tune_nsb_on_waveform(waveform, added_nsb_fraction, original_nsb,
                         dt, pulse_templates, gain, charge_spe_cumulative_pdf):
    """
    Inject single photon pulses in existing R1 waveforms to increase NSB.
    Parameters
    ----------
    waveform: charge (p.e. / ns) in each pixel and sampled time
    added_nsb_fraction: fraction of the original NSB in simulation to be added
    original_nsb: original NSB rate (astropy unit Hz)
    dt: time between waveform samples (astropy unit s)
    pulse_templates: `lstchain.data.NormalizedPulseTemplate` containing
    the single p.e. pulse template used for the injection
    gain: gain channel identifier for each pixel
    charge_spe_cumulative_pdf: `scipy.interpolate.interp1d` Single p.e. gain
    fluctuation cumulative pdf used to randomise the normalisation of
    injected pulses
    """
    n = 25
    n_pixels, n_samples = waveform.shape
    duration = (n + n_samples) * dt  # TODO check needed time window, effect of edges
    t = np.arange(-n, n_samples) * dt.value
    mean_added_nsb = (added_nsb_fraction * original_nsb) * duration
    rng = np.random.default_rng()
    additional_nsb = rng.poisson(mean_added_nsb, n_pixels)
    added_nsb_time = rng.uniform(-n * dt.value, -n * dt.value + duration.value, (n_pixels, max(additional_nsb)))
    added_nsb_amp = charge_spe_cumulative_pdf(rng.uniform(size=(n_pixels, max(additional_nsb))))
    baseline_correction = (added_nsb_fraction * original_nsb * dt).value
    waveform -= baseline_correction
    waveform += nsb_only_waveforms(
        time=t[n:],
        is_high_gain=gain,
        additional_nsb=additional_nsb,
        amplitude=added_nsb_amp,
        t_0=added_nsb_time,
        t0_template=pulse_templates.t0,
        dt_template=pulse_templates.dt,
        a_hg_template=pulse_templates.amplitude_HG,
        a_lg_template=pulse_templates.amplitude_LG
    )

def calculate_required_additional_nsb(simtel_filename, data_dl1_filename, config=None):
    # TODO check if good estimation
    # TODO reduce duplicated code with 'calculate_noise_parameters'
    """
    Calculates the additional NSB needed in the MC waveforms
    to match a real data DL1 file
    Parameters
    ----------
    simtel_filename: a simtel file containing showers, from the production
    (same NSB and telescope settings) as the one on which the correction will
    be applied. It must contain pixel-wise info on true number of p.e.'s from
    C-photons (will be used to identify pixels which only contain noise).
    data_dl1_filename: a real data DL1 file (processed with calibration
    settings corresponding to those with which the MC is to be processed).
    It must contain calibrated images, i.e. "DL1a" data. This file has the
    "target" NSB which we want to have in the MC files, for better
    agreement of data and simulations.
    config: configuration containing the calibration
    settings used for processing both the data and the MC files above
    Returns
    -------
    extra_nsb: Fraction of the additional NSB in data compared to MC.
    data_ped_variance: Pedestal variance from data
    mc_ped_variance: Pedestal variance from MC
    """

    log.setLevel(logging.INFO)

    if config is None:
        config = standard_config

    # Real data DL1 tables:
    data_dl1_calibration = read_table(data_dl1_filename,
                                      '/dl1/event/telescope/monitoring/calibration')
    data_dl1_pedestal = read_table(data_dl1_filename,
                                   '/dl1/event/telescope/monitoring/pedestal')
    unusable = data_dl1_calibration['unusable_pixels']
    # Locate pixels with HG declared unusable either in original calibration or
    # in interleaved events:
    bad_pixels = unusable[0][0]  # original calibration
    for tf in unusable[1:][0]:  # calibrations with interleaved
        bad_pixels = np.logical_or(bad_pixels, tf)
    good_pixels = ~bad_pixels

    # First index:  1,2,... = values from interleaved (0 is for original
    # calibration run)
    # Second index: 0 = high gain
    # Third index: pixels

    # HG adc to pe conversion factors from interleaved calibrations:
    data_HG_dc_to_pe = data_dl1_calibration['dc_to_pe'][:, 0, :]
    # Pixel-wise pedestal standard deviation (for an unbiased extractor),
    # in adc counts:
    data_HG_ped_std = data_dl1_pedestal['charge_std'][1:, 0, :]
    # indices which connect each pedestal calculation to a given calibration:
    calibration_id = data_dl1_pedestal['calibration_id'][1:]
    # convert pedestal st deviations to p.e.
    dummy = []
    for i, x in enumerate(data_HG_ped_std[:, ]):
        dummy.append(x * data_HG_dc_to_pe[calibration_id[i],])
    dummy = np.array(dummy)

    # Average for all interleaved calibrations (in case there are more than one)
    data_HG_ped_std_pe = np.mean(dummy, axis=0)  # one value per pixel

    # Identify noisy pixels, likely containing stars - we want to adjust MC to
    # the average diffuse NSB across the camera
    data_median_std_ped_pe = np.median(data_HG_ped_std_pe)
    data_std_std_ped_pe = np.std(data_HG_ped_std_pe)
    log.info(f'Real data: median across camera of good pixels\' pedestal std '
             f'{data_median_std_ped_pe:.3f} p.e.')
    brightness_limit = data_median_std_ped_pe + 3 * data_std_std_ped_pe
    too_bright_pixels = (data_HG_ped_std_pe > brightness_limit)
    log.info(f'Number of pixels beyond 3 std dev of median: '
             f'{too_bright_pixels.sum()}, (above {brightness_limit:.2f} p.e.)')

    # Exclude too bright pixels, besides those with unusable calibration:
    good_pixels &= ~too_bright_pixels
    # recalculate the median of the pixels' std dev, with good_pixels:
    data_median_std_ped_pe = np.median(data_HG_ped_std_pe[good_pixels])

    log.info(f'Good and not too bright pixels: {good_pixels.sum()}')

    # Event reader for simtel file:
    mc_reader = EventSource(input_url=simtel_filename, config=Config(config))

    # Obtain the configuration with which the pedestal calculations were
    # performed:
    ped_config = config['LSTCalibrationCalculator']['PedestalIntegrator']
    tel_id = ped_config['tel_id']
    # Obtain the (unbiased) extractor used for pedestal calculations:
    pedestal_calibrator = CameraCalibrator(
        image_extractor_type=ped_config['charge_product'],
        config=Config(config['LSTCalibrationCalculator']),
        subarray=mc_reader.subarray)

    # Since these extractors are now for use on MC, we have to apply the pulse
    # integration correction (in data that is currently, as of
    # lstchain v0.7.5, replaced by an empirical (hard-coded) correction of the
    # adc to pe conversion factors )
    pedestal_calibrator.image_extractors[ped_config['charge_product']].apply_integration_correction = True

    # MC pedestals integrated with the unbiased pedestal extractor
    mc_ped_charges = []

    for event in mc_reader:
        if tel_id not in event.trigger.tels_with_trigger:
            continue
        # Extract the signals as we do for pedestals (unbiased fixed window
        # extractor):
        pedestal_calibrator(event)
        charges = event.dl1.tel[tel_id].image

        # True number of pe's from Cherenkov photons (to identify noise-only pixels)
        true_image = event.simulation.tel[tel_id].true_image
        mc_ped_charges.append(charges[true_image == 0])

    # All pixels behave (for now) in the same way in MC, just put them together
    mc_ped_charges = np.concatenate(mc_ped_charges)
    mc_unbiased_std_ped_pe = np.std(mc_ped_charges)

    # Find the additional noise (in data w.r.t. MC) for the unbiased extractor
    # The idea is that pedestal variance scales with NSB

    data_ped_variance = data_median_std_ped_pe ** 2
    mc_ped_variance = mc_unbiased_std_ped_pe ** 2
    extra_nsb = ((data_ped_variance - mc_ped_variance)
                 / mc_ped_variance)
    return extra_nsb, data_ped_variance, mc_ped_variance<|MERGE_RESOLUTION|>--- conflicted
+++ resolved
@@ -255,11 +255,7 @@
 
     # Identify noisy pixels, likely containing stars - we want to adjust MC to
     # the average diffuse NSB across the camera
-<<<<<<< HEAD
-    data_median_std_ped_pe = np.nanmedian(data_HG_ped_std_pe)
-    data_std_std_ped_pe = np.nanstd(data_HG_ped_std_pe)
-    log.info(f'Real data: median across camera of good pixels\' pedestal std '
-=======
+
     data_median_std_ped_pe = np.nanmedian(data_HG_ped_std_pe[good_pixels])
     data_std_std_ped_pe = np.nanstd(data_HG_ped_std_pe[good_pixels])
     log.info('\nReal data:')
@@ -267,7 +263,7 @@
     log.info(f'   Median of FF pixel charge: '
              f'{np.nanmedian(data_HG_FF_mean_pe[good_pixels]):.3f} p.e.')
     log.info(f'   Median across camera of good pixels\' pedestal std '
->>>>>>> 050056aa
+
              f'{data_median_std_ped_pe:.3f} p.e.')
     brightness_limit = data_median_std_ped_pe + 3 * data_std_std_ped_pe
     too_bright_pixels = (data_HG_ped_std_pe > brightness_limit)
