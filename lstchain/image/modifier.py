__all__ = [
    'add_noise_in_pixels',
<<<<<<< HEAD
    'calculate_noise_parameters',
    'smear_light_in_pixels',
]

import numpy as np
from lstchain.io import  standard_config
from lstchain.io.config import read_configuration_file
from ctapipe.io import EventSource, read_table
from ctapipe.calib.camera import CameraCalibrator
from traitlets.config import Config
import logging
import tables

log = logging.getLogger(__name__)
=======
    'random_psf_smearer',
]

import numpy as np
from numba import njit
>>>>>>> 128ad45b

# number of neighbors of completely surrounded pixels of hexagonal cameras:
N_PIXEL_NEIGHBORS = 6
SMEAR_PROBALITITES = np.full(N_PIXEL_NEIGHBORS, 1 / N_PIXEL_NEIGHBORS)


def add_noise_in_pixels(rng, image, extra_noise_in_dim_pixels,
                        extra_bias_in_dim_pixels, transition_charge,
                        extra_noise_in_bright_pixels):
    """

    Parameters
    ----------
    rng: numpy.random.default_rng  random number generator

    image: charges (p.e.) in the camera

    To be tuned by comparing the starting MC and data:

    extra_noise_in_dim_pixels: mean additional number of p.e. to be added (
    Poisson noise) to pixels with charge below transition_charge

    extra_bias_in_dim_pixels: mean bias (w.r.t. original charge) of the new
    charge in pixels. Should be 0 for non-peak-search pulse integrators

    transition_charge: border between "dim" and "bright" pixels

    extra_noise_in_bright_pixels: mean additional number of p.e. to be added (
    Poisson noise) to pixels with charge above transition_charge. This is
    unbiased, i.e. Poisson noise is introduced, and its average subtracted,
    so that the mean charge in bright pixels remains unaltered. This is
    because we assume that above transition_charge the integration window
    is determined by the Cherenkov light, and would not be modified by the
    additional NSB noise (presumably small compared to the C-light)

    Returns
    -------
    Modified (noisier) image

    """

    bright_pixels = image > transition_charge
    noise = np.where(bright_pixels, extra_noise_in_bright_pixels,
                     extra_noise_in_dim_pixels)
    bias = np.where(bright_pixels, -extra_noise_in_bright_pixels,
                    extra_bias_in_dim_pixels - extra_noise_in_dim_pixels)

    image = image + rng.poisson(noise) + bias

    return image

@njit(cache=True)
def set_numba_seed(seed):
    np.random.seed(seed)

@njit(cache=True)
def random_psf_smearer(image, fraction, indices, indptr):
    """
    Parameters
    ----------
    image: charges (p.e.) in the camera

    indices: camera_geometry.neighbor_matrix_sparse.indices

    indptr: camera_geometry.neighbor_matrix_sparse.indptr

    fraction: fraction of the light in a pixel that will be
    distributed among its immediate surroundings, i.e. immediate
    neighboring pixels, according to Poisson statistics. Some light is
    lost for pixels which are at the camera edge and hence don't have all
    possible neighbors

    Returns
    -------
    Modified (smeared) image

    """

    new_image = image.copy()

    for pixel in range(len(image)):

        if image[pixel] <= 0:
            continue

        to_smear = np.random.poisson(image[pixel] * fraction)

        if to_smear == 0:
            continue

        # remove light from current pixel
        new_image[pixel] -= to_smear

        # add light to neighbor pixels
        neighbors = indices[indptr[pixel] : indptr[pixel + 1]]
        n_neighbors = len(neighbors)

        # all neighbors are equally likely to receive the charge
        # we always distribute the charge into 6 neighbors, so that charge
        # on the edges of the camera is lost
        neighbor_charges = np.random.multinomial(to_smear, SMEAR_PROBALITITES)

        for n in range(n_neighbors):
            neighbor = neighbors[n]
            new_image[neighbor] += neighbor_charges[n]

<<<<<<< HEAD
    return image


def calculate_noise_parameters(simtel_filename, data_dl1_filename,
                               config_filename=None):
    """
    Calculates the parameters needed to increase the noise in an MC DL1 file
    to match the noise in a real data DL1 file, using add_noise_in_pixels

    Parameters
    ----------
    simtel_filename: a simtel file containing showers, from the same
    production (same NSB and telescope settings) as the MC DL1 file below. It
    must contain pixel-wise info on true number of p.e.'s from C-photons (
    will be used to indentify pixels which only contain noise).

    data_dl1_filename: a real data DL1 file (processed with calibration
    settings corresponding to those with which the MC is to be processed).
    It must contain calibrated images, i.e. "DL1a" data. This file has the
    "target" noise which we want to have in the MC files, for better
    agreement of data and simulations.

    config_filename: configuration file containing the calibration
    settings used for processing both the data and the MC files above

    Returns
    -------
    extra_noise_in_dim_pixels, extra_bias_in_dim_pixels,
    extra_noise_in_bright_pixels

    These are the parameters needed by the function add_noise_in_pixels (see
    description in its documentation above).

    """

    log.setLevel(logging.INFO)

    if config_filename is None:
        config = standard_config
    else:
        config = read_configuration_file(config_filename)

    # Real data DL1 tables:
    data_dl1_calibration = read_table(data_dl1_filename,
                    '/dl1/event/telescope/monitoring/calibration')
    data_dl1_pedestal =  read_table(data_dl1_filename,
                    '/dl1/event/telescope/monitoring/pedestal')
    data_dl1_parameters =  read_table(data_dl1_filename,
                    '/dl1/event/telescope/parameters/LST_LSTCam')
    data_dl1_image = read_table(data_dl1_filename,
                    '/dl1/event/telescope/image/LST_LSTCam')

    unusable = data_dl1_calibration['unusable_pixels']
    # Locate pixels with HG declared unusable either in original calibration or
    # in interleaved events:
    bad_pixels = unusable[0][0]  # original calibration
    for tf in unusable[1:][0]:   # calibrations with interleaveds
        bad_pixels = np.logical_or(bad_pixels, tf)
    good_pixels = ~bad_pixels

    # First index:  1,2,... = values from interleaveds (0 is for original
    # calibration run)
    # Second index: 0 = high gain
    # Third index: pixels

    # HG adc to pe conversion factors from interleaved calibrations:
    data_HG_dc_to_pe = data_dl1_calibration['dc_to_pe'][1:, 0, :]
    # Pixel-wise pedestal standard deviation (for an unbiased extractor),
    # in adc counts:
    data_HG_ped_std = data_dl1_pedestal['charge_std'][1:, 0, :]
    # indices which connect each pedestal calculation to a given calibration:
    calibration_id = data_dl1_pedestal['calibration_id']
    # convert pedestal st deviations to p.e.
    dummy = []
    for i, x in enumerate(data_HG_ped_std[:,]):
        dummy.append(x * data_HG_dc_to_pe[calibration_id[i],])
    dummy = np.array(dummy)
    # Average for all interleaved calibrations (in case there are more than one)
    data_HG_ped_std_pe = np.mean(dummy, axis=0) # one value per pixel

    # Identify noisy pixels, likely containing stars - we want to adjust MC to
    # the average diffuse NSB across the camera
    data_median_std_ped_pe = np.median(data_HG_ped_std_pe)
    data_std_std_ped_pe = np.std(data_HG_ped_std_pe)
    log.info(f'Real data: median across camera of good pixels\' pedestal std '
             f'{data_median_std_ped_pe:.3f} p.e.')
    brightness_limit = data_median_std_ped_pe + 3 * data_std_std_ped_pe
    too_bright_pixels = (data_HG_ped_std_pe > brightness_limit)
    log.info(f'Number of pixels beyond 3 std dev of median: '
             f'{too_bright_pixels.sum()}, (above {brightness_limit:.2f} p.e.)')

    ped_mask = data_dl1_parameters['event_type'] == 2
    # The charges in the images below are obtained with the extractor for
    # showers, usually a biased one, like e.g. LocalPeakWindowSum
    data_ped_charges = data_dl1_image['image'][ped_mask]

    # Exclude too bright pixels, besides those with unusable calibration:
    good_pixels &= ~too_bright_pixels
    # recalculate the median of the pixels' std dev, with good_pixels:
    data_median_std_ped_pe = np.median(data_HG_ped_std_pe[good_pixels])

    log.info(f'Good and not too bright pixels: {good_pixels.sum()}')

    # all_good is an events*pixels boolean array of valid signals:
    all_good = np.reshape(np.tile(good_pixels, data_ped_charges.shape[0]),
                          data_ped_charges.shape)

    # histogram of pedestal charges (biased extractor) from good and not noisy
    # pixels:
    qbins = 100
    qrange = (-10, 15)
    dataq = np.histogram(data_ped_charges[all_good].flatten(), bins=qbins,
                         range=qrange, density=True)
    # Find the peak of the pedestal biased charge distribution of real data:
    peakbin = np.argmax(dataq[0])
    mode_data = 0.5 * (dataq[1][peakbin] + dataq[1][peakbin + 1])


    # Event reader for simtel file:
    mc_reader = EventSource(input_url=simtel_filename, config=Config(config))

    # Obtain the configuration with which the pedestal calculations were
    # performed:
    ped_config = config['LSTCalibrationCalculator']['PedestalIntegrator']
    tel_id = ped_config['tel_id']
    # Obtain the (unbiased) extractor used for pedestal calculations:
    pedestal_calibrator = CameraCalibrator(
        image_extractor_type=ped_config['charge_product'],
        config=Config(config['LSTCalibrationCalculator']),
        subarray=mc_reader.subarray)

    # Obtain the (usually biased) extractor used for shower images:
    shower_extractor_type = config['image_extractor']
    shower_calibrator = CameraCalibrator(
        image_extractor_type=shower_extractor_type, config=Config(config),
        subarray=mc_reader.subarray)

    # Since these extractors are now for use on MC, we have to apply the pulse
    # integration correction (in data that is currently, as of
    # lstchain v0.7.5, replaced by an empirical (hard-coded) correction of the
    # adc to pe conversion factors )
    pedestal_calibrator.image_extractor.apply_integration_correction = True
    shower_calibrator.image_extractor.apply_integration_correction = True

    # Pulse integration window width of the (biased) extractor for showers:
    shower_extractor_window_width = config[config['image_extractor']]['window_width']

    # Pulse integration window width for the pedestal estimation:
    pedestal_extractor_window_width = config['LSTCalibrationCalculator']\
        ['FixedWindowSum']['window_width']

    # MC pedestals integrated with the unbiased pedestal extractor
    mc_ped_charges = []
    # MC pedestals integrated with the biased shower extractor
    mc_ped_charges_biased = []

    for event in mc_reader:
        if tel_id not in event.trigger.tels_with_trigger:
            continue
        # Extract the signals as we do for pedestals (unbiased fixed window
        # extractor):
        pedestal_calibrator(event)
        charges = event.dl1.tel[tel_id].image

        # True number of pe's from Cherenkov photons (to identify noise-only pixels)
        true_image = event.simulation.tel[tel_id].true_image
        mc_ped_charges.append(charges[true_image == 0])

        # Now extract the signal as we would do for shower events (usually
        # with a biased extractor, e.g. LocalPeakWindowSum):
        shower_calibrator(event)
        charges_biased = event.dl1.tel[tel_id].image
        mc_ped_charges_biased.append(charges_biased[true_image == 0])

    # All pixels behave (for now) in the same way in MC, just put them together
    mc_ped_charges = np.concatenate(mc_ped_charges)
    mc_ped_charges_biased = np.concatenate(mc_ped_charges_biased)

    mcq = np.histogram(mc_ped_charges_biased, bins=qbins, range=qrange,
                       density=True)
    peakbin = np.argmax(mcq[0])
    # Find the peak of the pedestal biased charge distribution of MC:
    mode_mc = 0.5 * (mcq[1][peakbin] + mcq[1][peakbin + 1])

    mc_unbiased_std_ped_pe = np.std(mc_ped_charges)

    # Find the additional noise (in data w.r.t. MC) for the unbiased extractor,
    # and scale it to the width of the window for integration of shower images.
    # The idea is that when a strong signal is present, the biased extractor
    # will integrate around it, and the additional noise is unbiased because
    # it won't modify the integration range.
    extra_noise_in_bright_pixels = \
        ((data_median_std_ped_pe ** 2 - mc_unbiased_std_ped_pe ** 2) *
         shower_extractor_window_width / pedestal_extractor_window_width)

    # Just in case, makes sure we just add noise if the MC noise is smaller
    # than the real data's:
    extra_noise_in_bright_pixels = max(0., extra_noise_in_bright_pixels)

    bias = mode_data - mode_mc
    extra_bias_in_dim_pixels = max(bias, 0)

    # differences to peak charge:
    dq = data_ped_charges[all_good].flatten() - mode_data
    dqmc = mc_ped_charges_biased - mode_mc
    # maximum distance (in pe) from peak, to avoid strong impact of outliers:
    maxq = 10
    # calculate widening of the noise bump:
    added_noise = (np.sum(dq[dq<maxq]**2) / len(dq[dq<maxq]) -
                   np.sum(dqmc[dqmc<maxq]**2) / len(dqmc[dqmc < maxq]))
    added_noise = (max(0, added_noise)) ** 0.5
    extra_noise_in_dim_pixels = added_noise

    return extra_noise_in_dim_pixels, extra_bias_in_dim_pixels, \
           extra_noise_in_bright_pixels
=======
    return new_image
>>>>>>> 128ad45b
<|MERGE_RESOLUTION|>--- conflicted
+++ resolved
@@ -1,8 +1,7 @@
 __all__ = [
     'add_noise_in_pixels',
-<<<<<<< HEAD
     'calculate_noise_parameters',
-    'smear_light_in_pixels',
+    'random_psf_smearer',
 ]
 
 import numpy as np
@@ -15,13 +14,9 @@
 import tables
 
 log = logging.getLogger(__name__)
-=======
-    'random_psf_smearer',
-]
 
 import numpy as np
 from numba import njit
->>>>>>> 128ad45b
 
 # number of neighbors of completely surrounded pixels of hexagonal cameras:
 N_PIXEL_NEIGHBORS = 6
@@ -101,7 +96,6 @@
     """
 
     new_image = image.copy()
-
     for pixel in range(len(image)):
 
         if image[pixel] <= 0:
@@ -128,8 +122,7 @@
             neighbor = neighbors[n]
             new_image[neighbor] += neighbor_charges[n]
 
-<<<<<<< HEAD
-    return image
+    return new_image
 
 
 def calculate_noise_parameters(simtel_filename, data_dl1_filename,
@@ -343,7 +336,4 @@
     extra_noise_in_dim_pixels = added_noise
 
     return extra_noise_in_dim_pixels, extra_bias_in_dim_pixels, \
-           extra_noise_in_bright_pixels
-=======
-    return new_image
->>>>>>> 128ad45b
+           extra_noise_in_bright_pixels