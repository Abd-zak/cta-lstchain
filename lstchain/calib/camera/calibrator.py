--- conflicted
+++ resolved
@@ -234,18 +234,17 @@
 
         n_pixels = self.subarray.tels[telid].camera.geometry.n_pixels
 
-<<<<<<< HEAD
         # copy the waveform be cause I do not want to change it
         waveforms = np.copy(event.dl0.tel[telid].waveform)
         gain_mask = event.dl0.tel[telid].selected_gain_channel
 
         if self._check_dl0_empty(waveforms):
             return
-=======
+
         # In case of no gain selection the selected gain channels are  [0,0,..][1,1,..]
         no_gain_selection = np.zeros((waveforms.shape[0], waveforms.shape[1]), dtype=np.int)
         no_gain_selection[1] = 1
->>>>>>> dbee3317
+
 
         # correct the dl0 waveform for the sampling time corrections
         if self.time_sampling_corrector:
