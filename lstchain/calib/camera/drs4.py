--- conflicted
+++ resolved
@@ -12,14 +12,6 @@
 
 
 class DragonPedestal:
-<<<<<<< HEAD
-    size4drs = 4096
-    # `size4drs` is number of capacitors in each pixel which using DRS4.
-    # "The sampler has 1024 capacitors per channel.
-    # Four channels of a chip are cascaded to obtain deeper sampling depth with 4096 capacitors.
-    # (https://arxiv.org/abs/1509.00548)
-=======
->>>>>>> a878cacc
     high_gain = 0
     low_gain = 1
     n_gain = 2
