from .config import *
from .lstcontainers import *
<<<<<<< HEAD
from .io import *
=======
from .io import *

standard_config = get_standard_config()
>>>>>>> 01643cfa
<|MERGE_RESOLUTION|>--- conflicted
+++ resolved
@@ -1,9 +1,5 @@
 from .config import *
 from .lstcontainers import *
-<<<<<<< HEAD
-from .io import *
-=======
 from .io import *
 
-standard_config = get_standard_config()
->>>>>>> 01643cfa
+standard_config = get_standard_config()