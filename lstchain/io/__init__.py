--- conflicted
+++ resolved
@@ -18,42 +18,14 @@
     write_subarray_tables,
     read_simu_info_merged_hdf5,
     write_calibration_data,
-<<<<<<< HEAD
     read_mc_dl2_to_pyirf,
     read_data_dl2_to_QTable,
-=======
     HDF5_ZSTD_FILTERS,
->>>>>>> 9eb7e1d1
 )
 
 standard_config = get_standard_config()
 
 __all__ = [
-<<<<<<< HEAD
-    "get_standard_config",
-    "replace_config",
-    "read_configuration_file",
-    "DL1ParametersContainer",
-    "DispContainer",
-    "get_dataset_keys",
-    "auto_merge_h5files",
-    "smart_merge_h5files",
-    "write_simtel_energy_histogram",
-    "write_mcheader",
-    "write_array_info",
-    "write_dl2_dataframe",
-    "global_metadata",
-    "add_global_metadata",
-    "write_metadata",
-    "write_subarray_tables",
-    "read_simu_info_merged_hdf5",
-    "write_calibration_data",
-    "read_mc_dl2_to_pyirf",
-    "read_data_dl2_to_QTable",
-    "DataSelection",
-    "DataBinning",
-=======
-    'get_standard_config',
     'replace_config',
     'read_configuration_file',
     'DL1ParametersContainer',
@@ -72,5 +44,9 @@
     'read_simu_info_merged_hdf5',
     'write_calibration_data',
     'HDF5_ZSTD_FILTERS',
->>>>>>> 9eb7e1d1
+    'read_mc_dl2_to_pyirf',
+    'read_data_dl2_to_QTable',
+    'DataSelection',
+    'DataBinning',
+
 ]