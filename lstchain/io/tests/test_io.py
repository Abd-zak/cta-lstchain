--- conflicted
+++ resolved
@@ -146,7 +146,7 @@
     assert np.isclose(nsb[0], 0.317, rtol=0.1)
     assert np.isclose(nsb[1], 0.276, rtol=0.1)
 
-<<<<<<< HEAD
+
 def test_remove_duplicate_events():
     from lstchain.io.io import remove_duplicate_events
     
@@ -170,11 +170,10 @@
     data2= QTable.from_pandas(df2)
 
     assert np.all(data1==data2)
-=======
+
 
 def test_check_mc_type(simulated_dl1_file):
     from lstchain.io.io import check_mc_type
 
     mc_type = check_mc_type(simulated_dl1_file)
     assert mc_type == 'diffuse'
->>>>>>> e7561618
