import logging
import os
import re
import warnings
from multiprocessing import Pool
from contextlib import ExitStack

import numpy as np
import pandas as pd
import tables
from tables import open_file
from tqdm import tqdm

import astropy.units as u
from astropy.table import Table, vstack, QTable

from ctapipe.containers import SimulationConfigContainer
from ctapipe.instrument import SubarrayDescription
from ctapipe.io import HDF5TableReader, HDF5TableWriter

from eventio import Histograms, EventIOFile
from eventio.search_utils import yield_toplevel_of_type, yield_all_subobjects
from eventio.simtel.objects import History, HistoryConfig

from pyirf.simulations import SimulatedEventsInfo

from lstchain.reco.utils import get_geomagnetic_delta
from .lstcontainers import (
    ExtraMCInfo,
    MetaData,
    ThrownEventsHistogram,
)

log = logging.getLogger(__name__)

__all__ = [
    'add_column_table',
    'add_config_metadata',
    'add_global_metadata',
    'add_source_filenames',
    'auto_merge_h5files',
    'check_mcheader',
    'check_metadata',
    'check_mc_type',
    'check_mv_fov_offset',
    'check_thrown_events_histogram',
    'copy_h5_nodes',
    'extract_simulation_nsb',
    'extract_observation_time',
    'get_dataset_keys',
    'get_srcdep_assumed_positions',
    'get_srcdep_params',
    'get_stacked_table',
    'global_metadata',
    'merge_dl2_runs',
    'merging_check',
    'parse_cfg_bytestring',
    'read_data_dl2_to_QTable',
    'read_dl2_params',
    'read_mc_dl2_to_QTable',
    'read_metadata',
    'read_simtel_energy_histogram',
    'read_simu_info_hdf5',
    'read_simu_info_merged_hdf5',
    'recursive_copy_node',
    'remove_duplicated_events',
    'stack_tables_h5files',
    'write_calibration_data',
    'write_dataframe',
    'write_dl2_dataframe',
    'write_mcheader',
    'write_metadata',
    'write_simtel_energy_histogram',
    'write_subarray_tables',
]

dl1_params_tel_mon_ped_key = "/dl1/event/telescope/monitoring/pedestal"
dl1_params_tel_mon_cal_key = "/dl1/event/telescope/monitoring/calibration"
dl1_params_tel_mon_flat_key = "/dl1/event/telescope/monitoring/flatfield"
dl1_params_lstcam_key = "/dl1/event/telescope/parameters/LST_LSTCam"
dl1_images_lstcam_key = "/dl1/event/telescope/image/LST_LSTCam"
dl2_params_lstcam_key = "/dl2/event/telescope/parameters/LST_LSTCam"
dl1_params_src_dep_lstcam_key = "/dl1/event/telescope/parameters_src_dependent/LST_LSTCam"
dl2_params_src_dep_lstcam_key = "/dl2/event/telescope/parameters_src_dependent/LST_LSTCam"
dl1_likelihood_params_lstcam_key = "/dl1/event/telescope/likelihood_parameters/LST_LSTCam"
dl2_likelihood_params_lstcam_key = "/dl2/event/telescope/likelihood_parameters/LST_LSTCam"

HDF5_ZSTD_FILTERS = tables.Filters(
    complevel=5,  # enable compression, 5 is a good tradeoff between compression and speed
    complib='blosc:zstd',  # compression using blosc/zstd
    fletcher32=True,  # attach a checksum to each chunk for error correction
    bitshuffle=False,  # for BLOSC, shuffle bits for better compression
)


def read_simu_info_hdf5(filename):
    """
    Read simu info from an hdf5 file

    Parameters
    ----------
    filename: str
        path to the HDF5 file

    Returns
    -------
    `ctapipe.containers.SimulationConfigContainer`
    """

    with HDF5TableReader(filename) as reader:
        mc_reader = reader.read("/simulation/run_config", SimulationConfigContainer())
        mc = next(mc_reader)

    return mc


def read_simu_info_merged_hdf5(filename):
    """
    Read simu info from a merged hdf5 file.
    Check that simu info are the same for all runs from merged file
    Combine relevant simu info such as num_showers (sum)
    Note: works for a single run file as well

    Parameters
    ----------
    filename: path to an hdf5 merged file

    Returns
    -------
    `ctapipe.containers.SimulationConfigContainer`

    """
    with open_file(filename) as file:
        simu_info = file.root["simulation/run_config"]
        colnames = simu_info.colnames
        skip = {"num_showers", "shower_prog_start", "detector_prog_start", "obs_id"}
        for k in filter(lambda k: k not in skip, colnames):
            assert np.all(simu_info[:][k] == simu_info[0][k])
        num_showers = simu_info[:]["num_showers"].sum()

    combined_mcheader = read_simu_info_hdf5(filename)
    combined_mcheader["num_showers"] = num_showers

    for k in combined_mcheader.keys():
        if (
                combined_mcheader[k] is not None
                and combined_mcheader.fields[k].unit is not None
        ):
            combined_mcheader[k] = u.Quantity(
                combined_mcheader[k], combined_mcheader.fields[k].unit
            )

    return combined_mcheader


def get_dataset_keys(h5file):
    """
    Return a list of all dataset keys in a HDF5 file

    Parameters
    ----------
    filename: str - path to the HDF5 file

    Returns
    -------
    list of keys
    """
    # we use exit_stack to make sure we close the h5file again if it
    # was not an already open tables.File
    exit_stack = ExitStack()

    with exit_stack:

        if not isinstance(h5file, tables.File):
            h5file = exit_stack.enter_context(tables.open_file(h5file, 'r'))

        dataset_keys = [
            node._v_pathname
            for node in h5file.root._f_walknodes()
            if not isinstance(node, tables.Group)
        ]


    return dataset_keys


def get_stacked_table(filenames_list, node):
    """
    Stack tables at node from each file in files

    Parameters
    ----------
    filenames_list: list of paths
    node: str

    Returns
    -------
    `astropy.table.Table`
    """
    try:
        files = [open_file(filename) for filename in filenames_list]
    except:
        print("Can't open files")

    table_list = [Table(file.root[node][:]) for file in files]
    [file.close() for file in files]

    return vstack(table_list)


def stack_tables_h5files(filenames_list, output_filename="merged.h5", keys=None):
    """
    In theory similar to auto_merge_h5files but slower. Keeping it for reference.
    Merge h5 files produced by lstchain using astropy.
    A list of keys (corresponding to file nodes) that need to be included in the merge can be given.
    If None, all tables in the file will be merged.

    Parameters
    ----------
    filenames_list: list of str
    output_filename: str
    keys: None or list of str
    """

    keys = get_dataset_keys(filenames_list[0]) if keys is None else keys

    for k in keys:
        merged_table = get_stacked_table(filenames_list, k)
        merged_table.write(output_filename, path=k, append=True)


def copy_h5_nodes(from_file, to_file, nodes=None):
    '''
    Copy dataset (Table and Array) nodes from ``from_file`` to ``to_file``.

    Parameters
    ----------
    from_file: tables.File
        input h5 file opened with tables
    to_file: tables.File
        output h5 file opened with tables, must be writable
    node_keys: Iterable[str]
        Keys to copy, if None, all Table and Array nodes in ``from_file``
        are copied.
    '''
    if nodes is None:
        keys = set(get_dataset_keys(from_file))
    else:
        keys = set(nodes)

    groups = set()

    with warnings.catch_warnings():
        # when copying nodes, we have no control over names
        # so it does not make sense to warn about them
        warnings.simplefilter('ignore', tables.NaturalNameWarning)

        for k in keys:
            in_node = from_file.root[k]
            parent_path = in_node._v_parent._v_pathname
            name = in_node._v_name
            groups.add(parent_path)

            if isinstance(in_node, tables.Table):
                t = to_file.create_table(
                    parent_path,
                    name,
                    createparents=True,
                    obj=from_file.root[k].read()
                )
                for att in from_file.root[k].attrs._f_list():
                    t.attrs[att] = from_file.root[k].attrs[att]

            elif isinstance(in_node, tables.Array):
                a = to_file.create_array(
                    parent_path,
                    name,
                    createparents=True,
                    obj=from_file.root[k].read()
                )
                for att in from_file.root[k].attrs._f_list():
                    a.attrs[att] = in_node.attrs[att]

    # after copying the datasets, also make sure we copy group metadata
    # of all copied groups
    for k in groups:
        from_node = from_file.root[k]
        to_node = to_file.root[k]
        for attr in from_node._v_attrs._f_list():
            to_node._v_attrs[attr] = from_node._v_attrs[attr]


def auto_merge_h5files(
        file_list,
        output_filename="merged.h5",
        nodes_keys=None,
        merge_arrays=False,
        filters=HDF5_ZSTD_FILTERS,
        progress_bar=True,
        run_checks=True,
):
    """
    Automatic merge of HDF5 files.
    A list of nodes keys can be provided to merge only these nodes. If None, all nodes are merged.
    It may be also used to create a new file output_filename from content stored in another file.

    Parameters
    ----------
    file_list: list of path
    output_filename: path
    nodes_keys: list of path
    merge_arrays: bool
    filters
    progress_bar: bool
        Enabling the display of the progress bar during event processing.
    run_checks: bool
        Check if the files to be merged are consistent
    """

    file_list = list(file_list)
    if len(file_list) > 1 and run_checks:
        file_list = merging_check(file_list)

    if nodes_keys is None:
        keys = set(get_dataset_keys(file_list[0]))
    else:
        keys = set(nodes_keys)

    bar = tqdm(total=len(file_list), disable=not progress_bar)
    with open_file(output_filename, 'w', filters=filters) as merge_file:
        with open_file(file_list[0]) as f1:
            copy_h5_nodes(f1, merge_file, nodes=keys)

        bar.update(1)
        for filename in file_list[1:]:
            common_keys = keys.intersection(get_dataset_keys(filename))
            with open_file(filename) as file:
                for k in common_keys:
                    in_node = file.root[k]
                    out_node = merge_file.root[k]
                    try:
                        if isinstance(in_node, tables.table.Table) or merge_arrays:
                            # doing `.astype(out_node.dtype)` fixes an issue
                            # when dtypes do not exactly match but are convertible
                            # https://github.com/cta-observatory/cta-lstchain/issues/671
                            out_node.append(in_node.read().astype(out_node.dtype))
                    except:
                        log.error("Can't append node {} from file {}".format(k, filename))
                        raise
            bar.update(1)

        add_source_filenames(merge_file, file_list)

    # merge global metadata and store source file names
    metadata0 = read_metadata(file_list[0])
    write_metadata(metadata0, output_filename)



def add_source_filenames(h5file, file_list):
    exit_stack = ExitStack()

    with exit_stack:
        if not isinstance(h5file, tables.File):
            h5file = exit_stack.enter_context(tables.open_file(h5file, 'a'))


        # we replace any existing node
        if "/source_filenames" in h5file.root:
            h5file.remove_node("/", "source_filenames", recursive=True)

        file_list = [str(p) for p in file_list]

        sources_group = h5file.create_group("/", "source_filenames", "List of input files")
        h5file.create_array(sources_group, "filenames", file_list, "List of files merged")


def merging_check(file_list):
    """
    Check that a list of hdf5 files are compatible for merging regarding:
     - array info
     - metadata
     - MC simu info (only for simulations)
     - MC histograms (only for simulations)

    Parameters
    ----------
    file_list: list of paths to hdf5 files

    Returns
    -------
    list: list of paths of files that can be merged
    """
    if len(file_list) < 2:
        raise ValueError("Need at least two files for merging")

    mergeable_list = file_list.copy()

    first_file = mergeable_list[0]
    subarray_info0 = SubarrayDescription.from_hdf(first_file)
    metadata0 = read_metadata(first_file)

    if subarray_info0.name == "MonteCarloArray":
        mcheader0 = read_simu_info_hdf5(first_file)
        thrown_events_hist0 = read_simtel_energy_histogram(first_file)

    for filename in mergeable_list[1:]:
        try:
            metadata = read_metadata(filename)
            check_metadata(metadata0, metadata)
            subarray_info = SubarrayDescription.from_hdf(filename)

            if subarray_info0.name == "MonteCarloArray":
                mcheader = read_simu_info_hdf5(filename)
                thrown_events_hist = read_simtel_energy_histogram(filename)
                check_mcheader(mcheader0, mcheader)
                check_thrown_events_histogram(thrown_events_hist0, thrown_events_hist)

            if subarray_info != subarray_info0:
                raise ValueError('Subarrays do not match')

        except ValueError as e:
            log.error(rf"{filename} cannot be merged '¯\_(ツ)_/¯: {e}'")
            mergeable_list.remove(filename)

    return mergeable_list


def write_simtel_energy_histogram(source, output_filename, obs_id=None, filters=HDF5_ZSTD_FILTERS, metadata={}):
    """
    Write the energy histogram from a simtel source to a HDF5 file

    Parameters
    ----------
    source: `ctapipe.io.EventSource`
    output_filename: str
    obs_id: float, int, str or None
    """
    # Writing histograms
    with HDF5TableWriter(
            filename=output_filename, group_name="simulation", mode="a", filters=filters
    ) as writer:
        writer.meta = metadata
        for hist in yield_toplevel_of_type(source.file_, Histograms):
            pass
        # find histogram id 6 (thrown energy)
        thrown = None
        for hist in source.file_.histograms:
            if hist["id"] == 6:
                thrown = hist

        thrown_hist = ThrownEventsHistogram()
        thrown_hist.fill_from_simtel(thrown)
        thrown_hist.obs_id = obs_id
        if metadata is not None:
            add_global_metadata(thrown_hist, metadata)
        writer.write("thrown_event_distribution", [thrown_hist])


def read_simtel_energy_histogram(filename):
    """
    Read the simtel energy histogram from a HDF5 file.

    Parameters
    ----------
    filename: path

    Returns
    -------
    `lstchain.io.lstcontainers.ThrownEventsHistogram`
    """
    with HDF5TableReader(filename=filename) as reader:
        histtab = reader.read(
            "/simulation/thrown_event_distribution", ThrownEventsHistogram()
        )
        hist = next(histtab)
    return hist


def write_mcheader(mcheader, output_filename, obs_id=None, filters=HDF5_ZSTD_FILTERS, metadata=None):
    """
    Write the mcheader from an event container to a HDF5 file

    Parameters
    ----------
    output_filename: str
    """

    extramc = ExtraMCInfo()
    extramc.prefix = ""  # get rid of the prefix
    if metadata is not None:
        add_global_metadata(mcheader, metadata)
        add_global_metadata(extramc, metadata)

    with HDF5TableWriter(
            filename=output_filename, group_name="simulation", mode="a", filters=filters
    ) as writer:
        extramc.obs_id = obs_id
        writer.write("run_config", [extramc, mcheader])


def check_mcheader(mcheader1, mcheader2):
    """
    Check that the information in two mcheaders are physically consistent.

    Parameters
    ----------
    mcheader1: `ctapipe.containers.SimulationConfigContainer`
    mcheader2: `ctapipe.containers.SimulationConfigContainer`

    Returns
    -------

    """
    if mcheader1.keys() != mcheader2.keys():
        different = set(mcheader1.keys()).symmetric_difference(mcheader2.keys())
        raise ValueError(f'MC header keys do not match, differing keys: {different}')

    # It does not matter that the number of simulated showers is the same
    keys = list(mcheader1.keys())
    """keys that don't need to be checked: """
    for k in [
        "num_showers",
        "shower_reuse",
        "detector_prog_start",
        "detector_prog_id",
        "shower_prog_id",
        "shower_prog_start",
    ]:
        if k in keys:
            keys.remove(k)

    for k in keys:
        v1 = mcheader1[k]
        v2 = mcheader2[k]
        if v1 != v2:
            raise ValueError(f'MC headers do not match for key {k}:  {v1!r} / {v2!r}')


def check_thrown_events_histogram(thrown_events_hist1, thrown_events_hist2):
    """
    Check that two ThrownEventsHistogram class are compatible with each other

    Parameters
    ----------
    thrown_events_hist1: `lstchain.io.lstcontainers.ThrownEventsHistogram`
    thrown_events_hist2: `lstchain.io.lstcontainers.ThrownEventsHistogram`
    """
    keys1 = set(thrown_events_hist1.keys())
    keys2 = set(thrown_events_hist2.keys())
    if keys1 != keys2:
        different = keys1.symmetric_difference(keys2)
        raise ValueError(f'Histogram keys do not match, differing keys: {different}')


    # It does not matter that the number of simulated showers is the same
    keys = ["bins_energy", "bins_core_dist"]
    for k in keys:
        if (thrown_events_hist1[k] != thrown_events_hist2[k]).all():
            raise ValueError(f'Key {k} does not match for histograms')


def write_metadata(metadata, output_filename):
    """
    Write metadata to a HDF5 file

    Parameters
    ----------
    metadata: `lstchain.io.MetaData()`
    output_filename: path
    """
    # One cannot write strings with ctapipe HDF5Writer and Tables can write only fixed length string
    # So this metadata is written in the file attributes
    with open_file(output_filename, mode="a") as file:
        for k, item in metadata.as_dict().items():
            if k in file.root._v_attrs and type(file.root._v_attrs) is list:
                attribute = file.root._v_attrs[k].extend(metadata[k])
                file.root._v_attrs[k] = attribute
            else:
                file.root._v_attrs[k] = metadata[k]


def read_metadata(filename):
    """
    Read metadata from a HDF5 file

    Parameters
    ----------
    filename: path
    """
    metadata = MetaData()
    with open_file(filename) as file:
        for k in metadata.keys():
            try:
                metadata[k] = file.root._v_attrs[k]
            except:
                # this ensures retro and forward reading compatibility
                print("Metadata {} does not exist in file {}".format(k, filename))
    return metadata


def check_metadata(metadata1, metadata2):
    """
    Check that to MetaData class are compatible with each other

    Parameters
    ----------
    metadata1: `lstchain.io.MetaData`
    metadata2: `lstchain.io.MetaData`
    """
    keys1 = set(metadata1.keys())
    keys2 = set(metadata2.keys())
    if keys1 != keys2:
        different = keys1.symmetric_difference(keys2)
        raise ValueError(f'Metadata keys do not match, differing keys: {different}')

    keys = ["LSTCHAIN_VERSION"]
    for k in keys:
        v1 = metadata1[k]
        v2 = metadata2[k]
        if v1 != v2:
            raise ValueError(f'Metadata does not match for key {k}:  {v1!r} / {v2!r}')


def global_metadata():
    """
    Get global metadata container

    Returns
    -------
    `lstchain.io.lstcontainers.MetaData`
    """
    from ctapipe import __version__ as ctapipe_version
    from ctapipe_io_lst import __version__ as ctapipe_io_lst_version
    from .. import __version__ as lstchain_version

    metadata = MetaData()
    metadata.LSTCHAIN_VERSION = lstchain_version
    metadata.CTAPIPE_VERSION = ctapipe_version
    metadata.CTAPIPE_IO_LST_VERSION = ctapipe_io_lst_version
    metadata.CONTACT = "LST Consortium"

    return metadata


def add_global_metadata(container, metadata):
    """
    Add global metadata to a container in container.meta

    Parameters
    ----------
    container: `ctapipe.containers.Container`
    metadata: `lstchain.io.lstchainers.MetaData`
    """
    meta_dict = metadata.as_dict()
    for k, item in meta_dict.items():
        container.meta[k] = item


def add_config_metadata(container, configuration):
    """
    Add configuration parameters to a container in container.meta.config

    Parameters
    ----------
    container: `ctapipe.containers.Container`
    configuration: config dict
    """
    linted_config = str(configuration)
    linted_config = linted_config.replace("<LazyConfigValue {}>", "None")
    linted_config = re.sub(r"<LazyConfigValue\svalue=(.*?)>", "\\1", linted_config)
    linted_config = re.sub(r"DeferredConfigString\((.*?)\)", "\\1", linted_config)
    linted_config = re.sub(r"PosixPath\((.*?)\)", "\\1", linted_config)
    linted_config = linted_config.replace("\'", "\"")
    linted_config = linted_config.replace("None", "\"None\"")
    linted_config = linted_config.replace("inf", "\"inf\"")
    linted_config = linted_config.replace("True", "true")
    linted_config = linted_config.replace("False", "false")

    container.meta["config"] = linted_config


def write_subarray_tables(writer, event, metadata=None):
    """
    Write subarray tables info to a HDF5 file

    Parameters
    ----------
    writer: `ctapipe.io.HDF5Writer`
    event: `ctapipe.containers.ArrayEventContainer`
    metadata: `lstchain.io.lstcontainers.MetaData`
    """
    if metadata is not None:
        add_global_metadata(event.index, metadata)
        add_global_metadata(event.simulation, metadata)
        add_global_metadata(event.trigger, metadata)

    writer.write(table_name="subarray/trigger", containers=[event.index, event.trigger])


def write_dataframe(dataframe, outfile, table_path, mode="a", index=False, config=None, meta=None):
    """
    Write a pandas dataframe to a HDF5 file using pytables formatting.

    Parameters
    ----------
    dataframe: `pandas.DataFrame`
    outfile: path
    table_path: str
        path to the table to write in the HDF5 file
    config: config metadata
    meta: global metadata
    """
    if not table_path.startswith("/"):
        table_path = "/" + table_path

    with tables.open_file(outfile, mode=mode) as f:
        path, table_name = table_path.rsplit("/", maxsplit=1)

        t = f.create_table(
            path,
            table_name,
            dataframe.to_records(index=index),
            createparents=True,
        )
        if config:
            t.attrs["config"] = config
        if meta:
            for k, item in meta.as_dict().items():
                t.attrs[k] = item


def write_dl2_dataframe(dataframe, outfile, config=None, meta=None):
    """
    Write DL2 dataframe to a HDF5 file

    Parameters
    ----------
    dataframe: `pandas.DataFrame`
    outfile: path
    config: config metadata
    meta: global metadata
    """
    write_dataframe(dataframe, outfile=outfile, table_path=dl2_params_lstcam_key, config=config, meta=meta)


def add_column_table(table, ColClass, col_label, values):
    """
    Add a column to an pytable Table

    Parameters
    ----------
    table: `tables.table.Table`
    ColClass: `tables.atom.MetaAtom`
    col_label: str
    values: list or `numpy.ndarray`

    Returns
    -------
    `tables.table.Table`
    """
    # Step 1: Adjust table description
    d = table.description._v_colobjects.copy()  # original description
    d[col_label] = ColClass()  # add column

    # Step 2: Create new temporary table:
    newtable = tables.Table(
        table._v_file.root, "_temp_table", d, filters=table.filters
    )  # new table
    table.attrs._f_copy(newtable)  # copy attributes
    # Copy table rows, also add new column values:
    for row, value in zip(table, values):
        newtable.append([tuple(list(row[:]) + [value])])
    newtable.flush()

    # Step 3: Move temporary table to original location:
    parent = table._v_parent  # original table location
    name = table._v_name  # original table name
    table.remove()  # remove original table
    newtable.move(parent, name)  # move temporary table to original location

    return newtable


def recursive_copy_node(src_file, dir_file, path):
    """
    Copy a node recursively from a src file to a dir file without copying the tables/arrays in the node

    Parameters
    ----------
    src_file: opened `tables.file.File`
    dir_file: `tables.file.File` opened in writing mode
    path: path to the node in `src_file`

    """
    path_split = path.split('/')
    while '' in path_split:
        path_split.remove('')
    assert len(path_split) > 0
    src_file.copy_node('/',
                       name=path_split[0],
                       newparent=dir_file.root,
                       newname=path_split[0],
                       recursive=False)
    if len(path_split) > 1:
        recursive_path = os.path.join("/", path_split[0])
        for p in path_split[1:]:
            src_file.copy_node(
                recursive_path,
                name=p,
                newparent=dir_file.root[recursive_path],
                newname=p,
                recursive=False,
            )
            recursive_path = os.path.join(recursive_path, p)


def write_calibration_data(writer, mon_index, mon_event, new_ped=False, new_ff=False):
    mon_event.pedestal.prefix = ''
    mon_event.flatfield.prefix = ''
    mon_event.calibration.prefix = ''
    mon_index.prefix = ''

    # update index
    if new_ped:
        mon_index.pedestal_id += 1

    if new_ff:
        mon_index.flatfield_id += 1
        mon_index.calibration_id += 1

    if new_ped:
        # write ped container
        writer.write(
            table_name="telescope/monitoring/pedestal",
            containers=[mon_index, mon_event.pedestal],
        )

    if new_ff:
        # write calibration container
        writer.write(
            table_name="telescope/monitoring/flatfield",
            containers=[mon_index, mon_event.flatfield],
        )

        # write ff container
        writer.write(
            table_name="telescope/monitoring/calibration",
            containers=[mon_index, mon_event.calibration],
        )


def read_mc_dl2_to_QTable(filename):
    """
    Read MC DL2 files from lstchain and convert into pyirf internal format
    - astropy.table.QTable.
    Also include simulation information necessary for some functions.

    Parameters
    ----------
    filename: path

    Returns
    -------
    events: `astropy.table.QTable`
    pyirf_simu_info: `pyirf.simulations.SimulatedEventsInfo`
    extra_data: 'Dict'
    """

    # mapping
    name_mapping = {
        "mc_energy": "true_energy",
        "mc_alt": "true_alt",
        "mc_az": "true_az",
        "mc_alt_tel": "pointing_alt",
        "mc_az_tel": "pointing_az",
        "gammaness": "gh_score",
    }

    unit_mapping = {
        "true_energy": u.TeV,
        "reco_energy": u.TeV,
        "pointing_alt": u.rad,
        "pointing_az": u.rad,
        "true_alt": u.rad,
        "true_az": u.rad,
        "reco_alt": u.rad,
        "reco_az": u.rad,
    }

    # add alpha for source-dependent analysis
    srcdep_flag = dl2_params_src_dep_lstcam_key in get_dataset_keys(filename)

    if srcdep_flag:
        unit_mapping['alpha'] = u.deg

    simu_info = read_simu_info_merged_hdf5(filename)

    # Temporary addition here, but can be included in the pyirf.simulations
    # class of SimulatedEventsInfo
    extra_data = {}
    extra_data["GEOMAG_TOTAL"] = simu_info.prod_site_B_total
    extra_data["GEOMAG_DEC"] = simu_info.prod_site_B_declination
    extra_data["GEOMAG_INC"] = simu_info.prod_site_B_inclination

    extra_data["GEOMAG_DELTA"] = get_geomagnetic_delta(
        zen = np.pi/2 - simu_info.min_alt.to_value(u.rad),
        az = simu_info.min_az.to_value(u.rad),
        geomag_dec = simu_info.prod_site_B_declination.to_value(u.rad),
        geomag_inc = simu_info.prod_site_B_inclination.to_value(u.rad)
    ) * u.rad

    pyirf_simu_info = SimulatedEventsInfo(
        n_showers=simu_info.num_showers * simu_info.shower_reuse,
        energy_min=simu_info.energy_range_min,
        energy_max=simu_info.energy_range_max,
        max_impact=simu_info.max_scatter_range,
        spectral_index=simu_info.spectral_index,
        viewcone=simu_info.max_viewcone_radius
    )

    events = pd.read_hdf(filename, key=dl2_params_lstcam_key)

    if srcdep_flag:
        events_srcdep = get_srcdep_params(filename, 'on')
        events = pd.concat([events, events_srcdep], axis=1)

    events = events.rename(columns=name_mapping)

    events = QTable.from_pandas(events)

    for k, v in unit_mapping.items():
        events[k] *= v

    return events, pyirf_simu_info, extra_data


def read_data_dl2_to_QTable(filename, srcdep_pos=None):
    """
    Read data DL2 files from lstchain and return QTable format, along with
    a dict of target parameters for IRF interpolation

    Parameters
    ----------
    filename: path to the lstchain DL2 file
    srcdep_pos: assumed source position for source-dependent analysis

    Returns
    -------
    data: `astropy.table.QTable`
    data_params: 'Dict' of target interpolation parameters
    """

    # Mapping
    name_mapping = {
        "gammaness": "gh_score",
        "alt_tel": "pointing_alt",
        "az_tel": "pointing_az",
    }
    unit_mapping = {
        "reco_energy": u.TeV,
        "pointing_alt": u.rad,
        "pointing_az": u.rad,
        "reco_alt": u.rad,
        "reco_az": u.rad,
        "dragon_time": u.s,
    }

    # add alpha for source-dependent analysis
    srcdep_flag = dl2_params_src_dep_lstcam_key in get_dataset_keys(filename)

    if srcdep_flag:
        unit_mapping['alpha'] = u.deg

    data = pd.read_hdf(filename, key=dl2_params_lstcam_key)

    if srcdep_flag:
        data_srcdep = get_srcdep_params(filename, srcdep_pos)
        data = pd.concat([data, data_srcdep], axis=1)

    data = data.rename(columns=name_mapping)
    data = QTable.from_pandas(data)

    # Make the columns as Quantity
    for k, v in unit_mapping.items():
        data[k] *= v

    # Create dict of target parameters for IRF interpolation
    data_params = {}

    zen = np.pi / 2 * u.rad - data["pointing_alt"].mean().to(u.rad)
    az = data["pointing_az"].mean().to(u.rad)
    if az < 0:
        az += 2*np.pi * u.rad
    b_delta = u.Quantity(get_geomagnetic_delta(zen=zen, az=az))

    data_params["ZEN_PNT"] = round(zen.to_value(u.deg), 5) * u.deg
    data_params["AZ_PNT"] = round(az.to_value(u.deg), 5) * u.deg
    data_params["B_DELTA"] = round(b_delta.to_value(u.deg), 5) * u.deg

    return data, data_params


def read_dl2_params(t_filename, columns_to_read=None):
    """
    Read specified parameters from a file with DL2 data

    Parameters
    ----------
    t_filename: Input file name
    columns_to_read: List of interesting columns, optional. If None, then all columns will be read

    Returns
    -------
    Pandas dataframe with DL2 data
    """
    if columns_to_read is not None:
        return pd.read_hdf(t_filename, key=dl2_params_lstcam_key)[columns_to_read]
    else:
        return pd.read_hdf(t_filename, key=dl2_params_lstcam_key)


def extract_observation_time(t_df):
    """
    Calculate observation time

    Parameters
    ----------
    pandas.DataFrame t_df: Recorded data

    Returns
    -------
    Observation duration in seconds
    """
    return pd.to_datetime(t_df.dragon_time.iat[len(t_df) - 1], unit='s') - \
           pd.to_datetime(t_df.dragon_time.iat[0], unit='s')


def merge_dl2_runs(data_tag, runs, columns_to_read=None, n_process=4):
    """
    Merge the run sequence in a single dataset and extract correct observation time based on first and last event timestamp in each file.

    Parameters
    ----------
    data_tag: lstchain version tag
    runs: List of run numbers
    columns_to_read
    n_process: Number of parallel read processes to use

    Returns
    -------
    Pair (observation time, data)
    """
    from functools import partial
    from glob import glob
    filepath_glob = glob(f'/fefs/aswg/data/real/DL2/*/{data_tag}/*')  # Current format of LST data path

    pool = Pool(n_process)
    filelist = []
    # Create a list of files with matching run numbers
    for filename in filepath_glob:
        if any(f"Run{run:05}" in filename for run in runs):
            filelist.append(filename)

    df_list = pool.map(
        partial(read_dl2_params, columns_to_read=columns_to_read), filelist
    )

    observation_times = pool.map(extract_observation_time, df_list)

    observation_time = sum([t.total_seconds() for t in observation_times])
    df = pd.concat(df_list)
    return observation_time, df


def get_srcdep_assumed_positions(filename):
    """
    get assumed positions of source-dependent multi index columns

    Parameters
    ----------
    filename: str - path to the HDF5 file

    Returns
    -------
    assumed positions for source-dependent parameters
    """
    dataset_keys = get_dataset_keys(filename)

    if dl2_params_src_dep_lstcam_key in dataset_keys:
        data = pd.read_hdf(filename, key=dl2_params_src_dep_lstcam_key)

    elif dl1_params_src_dep_lstcam_key in dataset_keys:
        data = pd.read_hdf(filename, key=dl1_params_src_dep_lstcam_key)

    else:
        raise IOError('File does not contain source-dependent parameters')

    if not isinstance(data.columns, pd.MultiIndex):
        data.columns = pd.MultiIndex.from_tuples(
            [tuple(col[1:-1].replace('\'', '').replace(' ', '').split(",")) for col in data.columns])

    return data.columns.levels[0]


def get_srcdep_params(filename, wobble_angles=None):
    """
    get srcdep parameter data frame

    Parameters
    ----------
    filename: str - path to the HDF5 file
    wobble_angles: `str` - multi index key corresponding to an expected source position (e.g. 'on', 'off_180')
    If it is not specified, source-dependent parameters with each assumed position are loaded

    Returns
    -------
    `pandas.DataFrame`
    """
    dataset_keys = get_dataset_keys(filename)

    if dl2_params_src_dep_lstcam_key in dataset_keys:
        data = pd.read_hdf(filename, key=dl2_params_src_dep_lstcam_key)

    elif dl1_params_src_dep_lstcam_key in dataset_keys:
        data = pd.read_hdf(filename, key=dl1_params_src_dep_lstcam_key)

    else:
        raise IOError('File does not contain source-dependent parameters')

    if not isinstance(data.columns, pd.MultiIndex):
        data.columns = pd.MultiIndex.from_tuples(
            [tuple(col[1:-1].replace('\'', '').replace(' ', '').split(",")) for col in data.columns])

    if wobble_angles is not None:
        data = data[wobble_angles]

    return data


def remove_duplicated_events(data):
    """
    Remove duplicated events after gammaness/alpha cut when generating DL3 files.
    This function is for source-dependent analysis since each event has multiple gammaness
    values depending on assumed source positions. When any events are duplicated, it 
    selects a row with higher gammaness assumed a given source position.
    
    Parameters                                                                                                                                                                                                                
    ----------                                                                                                                                                                                                               
    `astropy.table.QTable`

    Returns                                                                                                                                                                                                                
    -------                                                                                                                                                                                                                  
    `astropy.table.QTable` 
    """
    
    event_id = data['event_id'].data
    gh_score = data['gh_score'].data
    
    unique_event_ids, counts = np.unique(event_id, return_counts=True)
    duplicated_event_ids = unique_event_ids[counts>1]
    
    remove_row_list = []
    
    # Check which row has higher gammaness value for each duplicated event
    for dup_ev_id in duplicated_event_ids:
        dup_ev_index = np.where(event_id==dup_ev_id)[0]
        dup_ev_max_gh_index = dup_ev_index[np.argmax(gh_score[dup_ev_index])]
        dup_ev_lower_gh_index = dup_ev_index[dup_ev_index!=dup_ev_max_gh_index]
        remove_row_list.extend(dup_ev_lower_gh_index)
        
    data.remove_rows(remove_row_list)


def parse_cfg_bytestring(bytestring):
    """
    Parse configuration as read by eventio
    :param bytes bytestring: A ``Bytes`` object with configuration data for one parameter
    :return: Tuple in form ``('parameter_name', 'value')``
    """
    line_decoded = bytestring.decode('utf-8').rstrip()
    if 'ECHO' in line_decoded or '#' in line_decoded:
        return None
    line_list = line_decoded.split('%', 1)[0]  # drop comment
    res = re.sub(' +', ' ', line_list).strip().split(' ', 1)  # remove extra whitespaces and split
    return res[0].upper(), res[1]


def extract_simulation_nsb(filename):
    """
    Get current run NSB from configuration in simtel file
    :param str filename: Input file name
    :return array of `float` by tel_id: NSB rate
    """
    nsb = []
    with EventIOFile(filename) as f:
        for o in yield_all_subobjects(f, [History, HistoryConfig]):
            if hasattr(o, 'parse'):
                try:
                    cfg_element = parse_cfg_bytestring(o.parse()[1])
                    if cfg_element is not None:
                        if cfg_element[0] == 'NIGHTSKY_BACKGROUND':
                            nsb.append(float(cfg_element[1].strip('all:')))
                except Exception as e:
                    print('Unexpected end of %s,\n caught exception %s', filename, e)
    return nsb


def check_mc_type(filename):
    """
    Check MC type ('point_like', 'diffuse', 'ring_wobble') based on the viewcone setting
    Parameters
    ----------
    filename:path (DL1/DL2 hdf file)
    Returns
    -------
    string
    """

    simu_info = read_simu_info_merged_hdf5(filename)

    min_viewcone = simu_info.min_viewcone_radius.value
    max_viewcone = simu_info.max_viewcone_radius.value

    if max_viewcone == 0.0:
        mc_type = 'point_like'

    elif min_viewcone == 0.0:
        mc_type = 'diffuse'

    elif (max_viewcone - min_viewcone) < 0.1:
        mc_type = 'ring_wobble'

    else:
        raise ValueError('mc type cannot be identified')

<<<<<<< HEAD
    return mc_type


def get_mc_fov_offset(filename):
    """
    Calculate the mean field of view offset (the "wobble-distance")
    from the simulation info.

    Parameters
    ----------
    filename:path (DL1/DL2 hdf file)

    Returns
    -------
    mean_offset: float
    """

    simu_info = read_simu_info_merged_hdf5(filename)

    # Make sure we have full precision here
    min_viewcone = simu_info.min_viewcone_radius.value.astype(float)
    max_viewcone = simu_info.max_viewcone_radius.value.astype(float)

    # This calculation is slightly more stable
    mean_offset = min_viewcone + 0.5 * (max_viewcone - min_viewcone)

    return mean_offset
=======
    return mc_type
>>>>>>> ced74aca
<|MERGE_RESOLUTION|>--- conflicted
+++ resolved
@@ -1234,7 +1234,6 @@
     else:
         raise ValueError('mc type cannot be identified')
 
-<<<<<<< HEAD
     return mc_type
 
 
@@ -1261,7 +1260,4 @@
     # This calculation is slightly more stable
     mean_offset = min_viewcone + 0.5 * (max_viewcone - min_viewcone)
 
-    return mean_offset
-=======
-    return mc_type
->>>>>>> ced74aca
+    return mean_offset