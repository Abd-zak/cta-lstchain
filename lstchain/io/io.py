--- conflicted
+++ resolved
@@ -16,23 +16,9 @@
 from eventio.search_utils import yield_toplevel_of_type
 from .lstcontainers import ThrownEventsHistogram, ExtraMCInfo, MetaData
 from tqdm import tqdm
-<<<<<<< HEAD
-
 # from ctapipe.tools.stage1 import Stage1ProcessorTool
-from astropy.utils import deprecated
-from ctapipe.instrument import (
-    OpticsDescription,
-    CameraGeometry,
-    CameraDescription,
-    CameraReadout,
-    TelescopeDescription,
-    SubarrayDescription,
-)
-=======
-#from ctapipe.tools.stage1 import Stage1ProcessorTool
 from ctapipe.instrument import OpticsDescription, CameraGeometry, CameraDescription, CameraReadout, \
     TelescopeDescription, SubarrayDescription
->>>>>>> 3ae7124a
 from pyirf.simulations import SimulatedEventsInfo
 
 import logging
@@ -41,32 +27,6 @@
 
 
 __all__ = [
-<<<<<<< HEAD
-    "read_simu_info_hdf5",
-    "read_simu_info_merged_hdf5",
-    "get_dataset_keys",
-    "write_simtel_energy_histogram",
-    "write_mcheader",
-    "write_array_info",
-    "check_thrown_events_histogram",
-    "check_mcheader",
-    "check_metadata",
-    "read_metadata",
-    "auto_merge_h5files",
-    "smart_merge_h5files",
-    "global_metadata",
-    "add_global_metadata",
-    "write_subarray_tables",
-    "write_metadata",
-    "write_dataframe",
-    "write_dl2_dataframe",
-    "write_calibration_data",
-    "read_mc_dl2_to_QTable",
-    "read_data_dl2_to_QTable",
-    "read_dl2_params",
-    "extract_observation_time",
-    "merge_dl2_runs",
-=======
     'read_simu_info_hdf5',
     'read_simu_info_merged_hdf5',
     'get_dataset_keys',
@@ -85,11 +45,11 @@
     'write_dataframe',
     'write_dl2_dataframe',
     'write_calibration_data',
-    'read_dl2_to_pyirf',
+    'read_mc_dl2_to_QTable',
+    'read_data_dl2_to_QTable',
     'read_dl2_params',
     'extract_observation_time',
     'merge_dl2_runs'
->>>>>>> 3ae7124a
 ]
 
 dl1_params_tel_mon_ped_key = "dl1/event/telescope/monitoring/pedestal"
@@ -335,7 +295,7 @@
             assert subarray_info == subarray_info0
 
         except AssertionError:
-            log.exception(f"{filename} cannot be smart merged ¯\_(ツ)_/¯")
+            log.exception(f"{filename} cannot be smart merged '¯\_(ツ)_/¯'")
             mergeable_list.remove(filename)
 
     return mergeable_list
@@ -441,147 +401,6 @@
         writer.write("run_config", [extramc, mcheader])
 
 
-<<<<<<< HEAD
-@deprecated("09/07/2020", message="this function will disappear in lstchain v0.7")
-def write_array_info_08(subarray, output_filename):
-    """
-    Write the array info to a ctapipe v0.8 compatible DL1 HDF5 file
-    This is a temporary solution until we move to ctapipe v0.9.1.
-
-    Parameters
-    ----------
-    subarray: `ctapipe.instrument.subarray.SubarrayDescription`
-    output_filename: str
-    """
-
-    serialize_meta = True
-
-    subarray.to_table().write(
-        output_filename,
-        path="/configuration/instrument/subarray/layout",
-        serialize_meta=serialize_meta,
-        append=True,
-    )
-
-    subarray.to_table(kind="optics").write(
-        output_filename,
-        path="/configuration/instrument/telescope/optics",
-        append=True,
-        serialize_meta=serialize_meta,
-    )
-
-    for telescope_type in subarray.telescope_types:
-      ids = set(subarray.get_tel_ids_for_type(telescope_type))
-      if len(ids) > 0: # only write if there is a telescope with this camera
-        tel_id = list(ids)[0]
-        camera = subarray.tel[tel_id].camera
-        camera_name = f'geometry_{camera}'
-        with tables.open_file(output_filename, mode='a') as f:
-          telescope_chidren = f.root['/configuration/instrument/telescope']._v_children.keys()
-          if 'camera' in telescope_chidren:
-            cameras_name = f.root['/configuration/instrument/telescope/camera']._v_children.keys()
-            if camera_name in cameras_name:
-              print(
-                f'WARNING during lstchain.io.write_array_info_08():',
-                f'camera {camera_name} seems to be already present in the h5 file.'
-              )
-              continue
-        camera.geometry.to_table().write(
-          output_filename,
-          path=f"/configuration/instrument/telescope/camera/geometry_{camera}",
-          append=True,
-          serialize_meta=serialize_meta
-        )
-        camera.readout.to_table().write(
-          output_filename,
-          path=f"/configuration/instrument/telescope/camera/readout_{camera}",
-          append=True,
-          serialize_meta=serialize_meta
-        )
-
-
-@deprecated("09/07/2020", message="this function will disappear in lstchain v0.7")
-def write_array_info(subarray, output_filename):
-    """
-    Write the array info to a HDF5 file
-        - layout info is writen in '/instrument/subarray/layout'
-        - optics info is writen in '/instrument/telescope/optics'
-        - camera info is writen in '/instrument/telescope/camera/{camera}' for each camera in the array
-
-    Parameters
-    ----------
-    subarray: `ctapipe.instrument.subarray.SubarrayDescription`
-    output_filename: str
-    """
-
-    serialize_meta = True
-
-    subarray.to_table().write(
-        output_filename,
-        path="/instrument/subarray/layout",
-        serialize_meta=serialize_meta,
-        append=True,
-    )
-
-    subarray.to_table(kind="optics").write(
-        output_filename,
-        path="/instrument/telescope/optics",
-        append=True,
-        serialize_meta=serialize_meta,
-    )
-    for telescope_type in subarray.telescope_types:
-        ids = set(subarray.get_tel_ids_for_type(telescope_type))
-        if len(ids) > 0:  # only write if there is a telescope with this camera
-            tel_id = list(ids)[0]
-            camera = subarray.tel[tel_id].camera
-            camera_name = str(camera)
-
-            with tables.open_file(output_filename, mode="a") as f:
-                telescope_chidren = f.root["instrument/telescope"]._v_children.keys()
-                if "camera" in telescope_chidren:
-                    cameras_name = f.root[
-                        "instrument/telescope/camera"
-                    ]._v_children.keys()
-                    if camera_name in cameras_name:
-                        print(
-                            f"WARNING during lstchain.io.write_array_info():",
-                            f"camera {camera_name} seems to be already present in the h5 file.",
-                        )
-                        continue
-
-            camera.geometry.to_table().write(
-                output_filename,
-                path=f"/instrument/telescope/camera/{camera_name}",
-                append=True,
-                serialize_meta=serialize_meta,
-            )
-
-
-@deprecated("09/07/2020", message="will be removed in lstchain v0.7")
-def read_array_info(filename):
-    """
-    Read array information from HDF5 file.
-
-    Parameters
-    ----------
-    filename: path
-
-    Returns
-    -------
-    dict
-    """
-    array_info = dict()
-    with open_file(filename) as file:
-        array_info["layout"] = Table(file.root["/instrument/subarray/layout"].read())
-        array_info["optics"] = Table(file.root["/instrument/telescope/optics"].read())
-        for camera in file.root["/instrument/telescope/camera/"]:
-            if type(camera) is tables.table.Table:
-                array_info[camera.name] = Table(camera.read())
-    return array_info
-
-
-=======
->>>>>>> 3ae7124a
 def read_single_optics(filename, telescope_name):
     """
     Read a specific telescope optics from a DL1 file
@@ -1081,19 +900,6 @@
     path: path to the node in `src_file`
 
     """
-<<<<<<< HEAD
-    path_split = path.split("/")
-    while "" in path_split:
-        path_split.remove("")
-    assert len(path_split) > 0
-    src_file.copy_node(
-        "/",
-        name=path_split[0],
-        newparent=dir_file.root,
-        newname=path_split[0],
-        recursive=False,
-    )
-=======
     path_split = path.split('/')
     while '' in path_split:
         path_split.remove('')
@@ -1103,7 +909,6 @@
                        newparent=dir_file.root,
                        newname=path_split[0],
                        recursive=False)
->>>>>>> 3ae7124a
     if len(path_split) > 1:
         recursive_path = os.path.join("/", path_split[0])
         for p in path_split[1:]:
@@ -1118,17 +923,10 @@
 
 
 def write_calibration_data(writer, mon_index, mon_event, new_ped=False, new_ff=False):
-<<<<<<< HEAD
-    mon_event.pedestal.prefix = ""
-    mon_event.flatfield.prefix = ""
-    mon_event.calibration.prefix = ""
-    mon_index.prefix = ""
-=======
     mon_event.pedestal.prefix = ''
     mon_event.flatfield.prefix = ''
     mon_event.calibration.prefix = ''
     mon_index.prefix = ''
->>>>>>> 3ae7124a
 
     # update index
     if new_ped:
@@ -1141,7 +939,7 @@
     if new_ped:
         # write ped container
         writer.write(
-            table_name=f"telescope/monitoring/pedestal",
+            table_name="telescope/monitoring/pedestal",
             containers=[mon_index, mon_event.pedestal],
         )
 
@@ -1226,7 +1024,7 @@
     -------
     `astropy.table.QTable`
     """
-    
+
     # Mapping
     name_mapping = {
         "gammaness": "gh_score",
@@ -1284,14 +1082,8 @@
     -------
     Observation duration in seconds
     """
-<<<<<<< HEAD
-    return pd.to_datetime(
-        t_df.dragon_time.iat[len(t_df) - 1], unit="s"
-    ) - pd.to_datetime(t_df.dragon_time.iat[0], unit="s")
-=======
     return pd.to_datetime(t_df.dragon_time.iat[len(t_df)-1], unit='s') -\
            pd.to_datetime(t_df.dragon_time.iat[0], unit='s')
->>>>>>> 3ae7124a
 
 
 def merge_dl2_runs(data_tag, runs, columns_to_read=None, n_process=4):
@@ -1311,14 +1103,7 @@
     """
     from functools import partial
     from glob import glob
-<<<<<<< HEAD
-
-    filepath_glob = glob(
-        f"/fefs/aswg/data/real/DL2/*/{data_tag}/*"
-    )  # Current format of LST data path
-=======
     filepath_glob = glob(f'/fefs/aswg/data/real/DL2/*/{data_tag}/*')  # Current format of LST data path
->>>>>>> 3ae7124a
 
     pool = Pool(n_process)
     filelist = []
