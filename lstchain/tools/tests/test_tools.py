--- conflicted
+++ resolved
@@ -85,15 +85,31 @@
     )
 
 
-<<<<<<< HEAD
-def test_create_irf_point_like_srcdep(temp_dir_observed_srcdep_files, simulated_srcdep_dl2_file):
+def test_create_irf_point_like_srcdep(
+    temp_dir_observed_srcdep_files, simulated_srcdep_dl2_file):
     """
     Generating point-like source-dependent IRF file from a test DL2 files
     """
     from lstchain.tools.lstchain_create_irf_files import IRFFITSWriter
 
     irf_file = temp_dir_observed_srcdep_files / "irf.fits.gz"
-=======
+    
+    assert (
+        run_tool(
+            IRFFITSWriter(),
+            argv=[
+                f"--input-gamma-dl2={simulated_srcdep_dl2_file}",
+                f"--output-irf-file={irf_file}",
+                "--point-like",
+                "--source-dep",
+                "--overwrite",
+            ],
+            cwd=temp_dir_observed_srcdep_files,
+       )
+       == 0
+    )
+
+
 def test_create_irf_point_like_energy_dependent_cuts(
     temp_dir_observed_files, simulated_dl2_file
 ):
@@ -105,21 +121,11 @@
     from gammapy.irf import RadMax2D
 
     irf_file = temp_dir_observed_files / "pnt_irf.fits.gz"
->>>>>>> 71b217ef
-
-    assert (
-        run_tool(
-            IRFFITSWriter(),
-            argv=[
-<<<<<<< HEAD
-                f"--input-gamma-dl2={simulated_srcdep_dl2_file}",
-                f"--output-irf-file={irf_file}",
-                "--point-like",
-                "--source-dep",
-                "--overwrite",
-            ],
-            cwd=temp_dir_observed_srcdep_files,
-=======
+
+    assert (
+        run_tool(
+            IRFFITSWriter(),
+            argv=[
                 f"--input-gamma-dl2={simulated_dl2_file}",
                 f"--input-proton-dl2={simulated_dl2_file}",
                 f"--input-electron-dl2={simulated_dl2_file}",
@@ -130,18 +136,10 @@
                 "--energy-dependent-theta"
             ],
             cwd=temp_dir_observed_files,
->>>>>>> 71b217ef
-        )
-        == 0
-    )
-
-<<<<<<< HEAD
-    with fits.open(irf_file) as hdul:
-        for hdu in hdul[1:]:
-            assert 'RAD_MAX' in hdu.header
-            assert isinstance(hdu.header['RAD_MAX'], float)
-
-=======
+        )
+        == 0
+    )
+
     assert RadMax2D.read(irf_file, hdu="RAD_MAX")
 
 
@@ -182,7 +180,6 @@
     assert Observation.read(
         event_file=observed_dl3_file, irf_file=irf_file
     ).obs_id == 2008
->>>>>>> 71b217ef
 
 
 @pytest.mark.private_data
