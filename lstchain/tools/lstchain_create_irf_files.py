"""
Create FITS file for IRFs from given MC DL2 files and selection cuts
taken either from command-line arguments or a config file.

MC gamma files can be point_like or diffuse.
IRFs can be point_like or Full Enclosure.
Background HDU maybe added if proton and electron MC are provided.

Change the selection parameters as need be using the aliases.
The default values are written in the EventSelector, DL3Cuts and
DataBinning Component and also given in some example configs in docs/examples/

By default, the Tool uses global cuts for gammaness and theta.

For using energy-dependent gammaness cuts, use the argument gh_efficiency
for passing the gamma efficiency value to calculate the gammaness cuts for
each reco energy bin and the flag energy-dependent-gh.
Similarly, for energy-dependent theta cuts, use the argument
theta_containment and the flag energy-dependent-theta.

The energy-dependent cuts are stored as HDUs - GH_CUTS and RAD_MAX,
and saved with other IRFs.

To use a separate config file for providing the selection parameters,
copy and append the relevant example config files, into a custom config file.

For source-dependent analysis, alpha cut can be used instead of theta cut.
If you want to generate source-dependent IRFs, source-dep flag should be activated.
The global alpha cut used to generate IRFs is stored as AL_CUT in the HDU header.

"""

from astropy import table
from astropy.io import fits
from astropy.time import Time
import astropy.units as u
from traitlets import Undefined
import numpy as np

from ctapipe.core import (
    Provenance,
    Tool,
    ToolConfigurationError,
    traits,
)

from pyirf.io.gadf import (
    create_aeff2d_hdu,
    create_background_2d_hdu,
    create_energy_dispersion_hdu,
    create_psf_table_hdu,
    create_rad_max_hdu,
)
from pyirf.irf import (
    background_2d,
    effective_area_per_energy,
    effective_area_per_energy_and_fov,
    energy_dispersion,
    psf_table,
)
from pyirf.spectral import (
    CRAB_MAGIC_JHEAP2015,
    IRFDOC_ELECTRON_SPECTRUM,
    IRFDOC_PROTON_SPECTRUM,
    PowerLaw,
    calculate_event_weights,
)
from pyirf.utils import (
    calculate_source_fov_offset,
    calculate_theta,
)

from lstchain.io import (
    DL3Cuts,
    DataBinning,
    EventSelector,
)
from lstchain.io import read_mc_dl2_to_QTable
from lstchain.__init__ import __version__

__all__ = ["IRFFITSWriter"]


class IRFFITSWriter(Tool):
    name = "IRFFITSWriter"
    description = __doc__
    example = """
    To generate IRFs from MC gamma only, using default cuts/binning:
    > lstchain_create_irf_files
        -g /path/to/DL2_MC_gamma_file.h5
        -o /path/to/irf.fits.gz
        --point-like (Only for point_like IRFs)
        --overwrite

    Or to generate all 4 IRFs, using default cuts/binning:
    > lstchain_create_irf_files
        -g /path/to/DL2_MC_gamma_file.h5
        -p /path/to/DL2_MC_proton_file.h5
        -e /path/to/DL2_MC_electron_file.h5
        -o /path/to/irf.fits.gz
        --point-like (Only for point_like IRFs)

    Or use a config file for cuts and binning information:
    > lstchain_create_irf_files
        -g /path/to/DL2_MC_gamma_file.h5
        -o /path/to/irf.fits.gz
        --point-like (Only for point_like IRFs)
        --config /path/to/config.json

    Or pass the selection cuts from command-line:
    > lstchain_create_irf_files
        -g /path/to/DL2_MC_gamma_file.h5
        -o /path/to/irf.fits.gz
        --point-like (Only for point_like IRFs)
        --global-gh-cut 0.9
        --global-theta-cut 0.2
        --irf-obs-time 50

    Or use energy-dependent cuts based on a gamma efficiency:
    > lstchain_create_irf_files
        -g /path/to/DL2_MC_gamma_file.h5
        -o /path/to/irf.fits.gz
        --point-like (Only for point_like IRFs)
        --energy-dependent-gh
        --energy-dependent-theta
        --gh-efficiency 0.95
        --theta-containment 0.68

    Or generate source-dependent IRFs
    > lstchain_create_irf_files
        -g /path/to/DL2_MC_gamma_file.h5
        -o /path/to/irf.fits.gz
        --point-like
        --global-gh-cut 0.9
        --global-alpha-cut 10
        --source-dep

    """

    input_gamma_dl2 = traits.Path(
        help="Input MC gamma DL2 file",
        allow_none=True,
        exists=True,
        directory_ok=False,
        file_ok=True
    ).tag(config=True)

    input_proton_dl2 = traits.Path(
        help="Input MC proton DL2 file",
        allow_none=True,
        exists=True,
        directory_ok=False,
        file_ok=True
    ).tag(config=True)

    input_electron_dl2 = traits.Path(
        help="Input MC electron DL2 file",
        allow_none=True,
        exists=True,
        directory_ok=False,
        file_ok=True
    ).tag(config=True)

    output_irf_file = traits.Path(
        help="IRF output file",
        allow_none=True,
        directory_ok=False,
        file_ok=True,
        default_value="./irf.fits.gz",
    ).tag(config=True)

    irf_obs_time = traits.Float(
        help="Observation time for IRF in hours",
        default_value=50,
    ).tag(config=True)

    point_like = traits.Bool(
        help="True for point_like IRF, False for Full Enclosure",
        default_value=False,
    ).tag(config=True)

    energy_dependent_gh = traits.Bool(
        help="True for applying energy-dependent gammaness cuts",
        default_value=False,
    ).tag(config=True)

    energy_dependent_theta = traits.Bool(
        help="True for applying energy-dependent theta cuts",
        default_value=False,
    ).tag(config=True)

    overwrite = traits.Bool(
        help="If True, overwrites existing output file without asking",
        default_value=False,
    ).tag(config=True)

    source_dep = traits.Bool(
        help="True for source-dependent analysis",
        default_value=False,
    ).tag(config=True)

    classes = [EventSelector, DL3Cuts, DataBinning]

    aliases = {
        ("g", "input-gamma-dl2"): "IRFFITSWriter.input_gamma_dl2",
        ("p", "input-proton-dl2"): "IRFFITSWriter.input_proton_dl2",
        ("e", "input-electron-dl2"): "IRFFITSWriter.input_electron_dl2",
        ("o", "output-irf-file"): "IRFFITSWriter.output_irf_file",
        "irf-obs-time": "IRFFITSWriter.irf_obs_time",
        "global-gh-cut": "DL3Cuts.global_gh_cut",
        "gh-efficiency": "DL3Cuts.gh_efficiency",
        "theta-containment": "DL3Cuts.theta_containment",
        "global-theta-cut": "DL3Cuts.global_theta_cut",
        "allowed-tels": "DL3Cuts.allowed_tels",
        "overwrite": "IRFFITSWriter.overwrite",
    }

    flags = {
        "point-like": (
            {"IRFFITSWriter": {"point_like": True}},
            "Point like IRFs will be produced, otherwise Full Enclosure",
        ),
        "overwrite": (
            {"IRFFITSWriter": {"overwrite": True}},
            "overwrites output file",
        ),
<<<<<<< HEAD
=======
        "source-dep": (
            {"IRFFITSWriter": {"source_dep": True}},
            "Source-dependent analysis will be performed",
        ),
        "energy-dependent-gh": (
            {"IRFFITSWriter": {"energy_dependent_gh": True}},
            "Uses energy-dependent cuts for gammaness",
        ),
        "energy-dependent-theta": (
            {"IRFFITSWriter": {"energy_dependent_theta": True}},
            "Uses energy-dependent cuts for theta",
        ),
>>>>>>> e4336f24
    }

    def setup(self):

        if self.output_irf_file.absolute().exists():
            if self.overwrite:
                self.log.warning(f"Overwriting {self.output_irf_file}")
                self.output_irf_file.unlink()
            else:
                raise ToolConfigurationError(
                    f"Output file {self.output_irf_file} already exists,"
                    " use --overwrite to overwrite"
                )

        filename = self.output_irf_file.name
        if not (filename.endswith(".fits") or filename.endswith(".fits.gz")):
            raise ValueError(
                f"{filename} is not a correct compressed FITS file name "
                "Use .fits or .fits.gz."
            )

        if self.input_proton_dl2 and self.input_electron_dl2 is not Undefined:
            self.only_gamma_irf = False
        else:
            self.only_gamma_irf = True

        self.event_sel = EventSelector(parent=self)
        self.cuts = DL3Cuts(parent=self)
        self.data_bin = DataBinning(parent=self)

        self.mc_particle = {
            "gamma": {
                "file": self.input_gamma_dl2,
                "target_spectrum": CRAB_MAGIC_JHEAP2015,
            },
        }
        Provenance().add_input_file(self.input_gamma_dl2)

        self.t_obs = self.irf_obs_time * u.hour

        # Read and update MC information
        if not self.only_gamma_irf:
            self.mc_particle["proton"] = {
                "file":  self.input_proton_dl2,
                "target_spectrum": IRFDOC_PROTON_SPECTRUM,
            }

            self.mc_particle["electron"] = {
                "file": self.input_electron_dl2,
                "target_spectrum": IRFDOC_ELECTRON_SPECTRUM,
            }

            Provenance().add_input_file(self.input_proton_dl2)
            Provenance().add_input_file(self.input_electron_dl2)

        self.provenance_log = self.output_irf_file.parent / (
                self.name + ".provenance.log"
        )

    def start(self):

        for particle_type, p in self.mc_particle.items():
            self.log.info(f"Simulated {particle_type.title()} Events:")
            (
                p["events"],
                p["simulation_info"],
                p["geomag_params"],
            ) = read_mc_dl2_to_QTable(p["file"])

            if p["simulation_info"].viewcone.value == 0.0:
                p["mc_type"] = "point_like"
            else:
                p["mc_type"] = "diffuse"

            self.log.debug(
                f"Simulated {p['mc_type']} {particle_type.title()} Events:"
            )

            # Calculating event weights for Background IRF
            if particle_type != "gamma":
                p["simulated_spectrum"] = PowerLaw.from_simulation(
                    p["simulation_info"], self.t_obs
                )

                p["events"]["weight"] = calculate_event_weights(
                    p["events"]["true_energy"],
                    p["target_spectrum"],
                    p["simulated_spectrum"],
                )

<<<<<<< HEAD
            for prefix in ("true", "reco"):
                k = f"{prefix}_source_fov_offset"
                p["events"][k] = calculate_source_fov_offset(
                    p["events"], prefix=prefix
                )

            # calculate distance between reco and assumed source position
            p["events"]["theta"] = calculate_theta(
                p["events"],
                assumed_source_az=p["events"]["true_az"],
                assumed_source_alt=p["events"]["true_alt"],
            )

            p["ZEN_PNT"] = round(
                90 - p["events"]["pointing_alt"][0].to_value(u.deg), 2
            )
            p["AZ_PNT"] = round(
                p["events"]["pointing_az"][0].to_value(u.deg), 2
            )

            self.log.debug(p["simulation_info"])

        gammas = self.mc_particle["gamma"]["events"]
        self.log.info(self.mc_particle["gamma"]["geomag_params"])
=======
            p["ZEN_PNT"] = round(
                90 - p["events"]["pointing_alt"][0].to_value(u.deg), 2
            )
            p["AZ_PNT"] = round(
                p["events"]["pointing_az"][0].to_value(u.deg), 2
            )

            if not self.source_dep:
                for prefix in ("true", "reco"):
                    k = f"{prefix}_source_fov_offset"
                    p["events"][k] = calculate_source_fov_offset(
                        p["events"], prefix=prefix
                    )
>>>>>>> e4336f24

                # calculate theta / distance between reco and assumed source position
                p["events"]["theta"] = calculate_theta(
                    p["events"],
                    assumed_source_az=p["events"]["true_az"],
                    assumed_source_alt=p["events"]["true_alt"],
                )

            else:
                # Alpha cut is applied for source-dependent analysis.
                # To adapt source-dependent analysis to pyirf codes,
                # true position is set as reco position for survived events
                # after alpha cut
                p["events"]["true_source_fov_offset"] = calculate_source_fov_offset(
                    p["events"], prefix="true"
                )
                p["events"]["reco_source_fov_offset"] = p["events"]["true_source_fov_offset"]

<<<<<<< HEAD
        if self.point_like:
            gammas = self.fixed_cuts.theta_cut(gammas)
            self.log.info("Theta cuts applied for point like IRF")
=======
        self.log.debug(p["simulation_info"])
        gammas = self.mc_particle["gamma"]["events"]
        self.log.info(self.mc_particle["gamma"]["geomag_params"])
>>>>>>> e4336f24

        # Binning of parameters used in IRFs
        true_energy_bins = self.data_bin.true_energy_bins()
        reco_energy_bins = self.data_bin.reco_energy_bins()
        migration_bins = self.data_bin.energy_migration_bins()
        source_offset_bins = self.data_bin.source_offset_bins()
        mean_fov_offset = round(
            gammas["true_source_fov_offset"].mean().to_value(), 1
        )
<<<<<<< HEAD

        if self.mc_particle["gamma"]["mc_type"] == "point_like":
            fov_offset_bins = [
                mean_fov_offset - 0.1, mean_fov_offset + 0.1
            ] * u.deg
            self.mc_particle["gamma"]["G_OFFSET"] = mean_fov_offset

            self.log.info("Single offset for point like gamma MC")
            self.mc_particle["gamma"]["ZEN_PNT"] -= self.mc_particle["gamma"]["G_OFFSET"]
        else:
            fov_offset_bins = self.data_bin.fov_offset_bins()
            self.log.info("Multiple offset for diffuse gamma MC")
=======

        gammas = self.event_sel.filter_cut(gammas)
        gammas = self.cuts.allowed_tels_filter(gammas)

        if self.energy_dependent_gh:
            self.gh_cuts_gamma = self.cuts.energy_dependent_gh_cuts(
                gammas, reco_energy_bins, min_value=0.1, max_value=0.95
            )
            gammas = self.cuts.apply_energy_dependent_gh_cuts(
                gammas, self.gh_cuts_gamma
            )
            self.log.info(
                f"Using gamma efficiency of {self.cuts.gh_efficiency}"
            )
        else:
            gammas = self.cuts.apply_global_gh_cut(gammas)
            self.log.info(
                "Using a global gammaness cut of "
                f"{self.cuts.global_gh_cut}"
            )

        if self.point_like:
            if self.energy_dependent_theta:
                self.theta_cuts = self.cuts.energy_dependent_theta_cuts(
                    gammas, reco_energy_bins,
                    min_value=0.05 * u.deg, max_value=0.32 * u.deg,
                )
                gammas = self.cuts.apply_energy_dependent_theta_cuts(
                    gammas, self.theta_cuts
                )
                self.log.info(
                    "Using a containment region for theta of "
                    f"{self.cuts.theta_containment}"
                )
            else:
                if not self.source_dep:
                    gammas = self.cuts.apply_global_theta_cut(gammas)
                    self.log.info(
                        "Using a global Theta cut of "
                        f"{self.cuts.global_theta_cut} for point-like IRF"
                    )
                else:
                    gammas = self.cuts.apply_global_alpha_cut(gammas)
                    self.log.info(
                      'Using a global Alpha cut of '
                      f'{self.cuts.global_alpha_cut} for point like IRF'
                    )

        if self.mc_particle["gamma"]["mc_type"] == "point_like":
            mean_fov_offset = round(
                gammas["true_source_fov_offset"].mean().to_value(), 1
            )
            fov_offset_bins = [
                mean_fov_offset - 0.1, mean_fov_offset + 0.1
            ] * u.deg

            self.mc_particle["gamma"]["G_OFFSET"] = mean_fov_offset
            self.mc_particle["gamma"]["ZEN_PNT"] -= self.mc_particle["gamma"]["G_OFFSET"]
            self.log.info('Single offset for point like gamma MC')
        else:
            fov_offset_bins = self.data_bin.fov_offset_bins()
            self.log.info("Multiple offset for diffuse gamma MC")

            if self.energy_dependent_theta:
                fov_offset_bins = [
                    round(
                        gammas["true_source_fov_offset"].min().to_value(), 1
                    ),
                    round(
                        gammas["true_source_fov_offset"].max().to_value(), 1
                    )
                ] * u.deg
                self.log.info("For RAD MAX, the full FoV is used")
>>>>>>> e4336f24

        if not self.only_gamma_irf:
            background = table.vstack(
                [
                    self.mc_particle["proton"]["events"],
                    self.mc_particle["electron"]["events"]
                ]
            )

            # Check common parameters of the MCs used
            for par in ["ZEN_PNT", "AZ_PNT"]:
                k = [
                    self.mc_particle["gamma"][par],
                    self.mc_particle["proton"][par],
                    self.mc_particle["electron"][par],
                ]
                if len(set(k)) != 1:
                    raise ToolConfigurationError(
                        "MCs of different " + par + " used."
                        "Use MCs with same zenith pointing."
                    )

<<<<<<< HEAD
=======
            if self.energy_dependent_gh:
                background = self.cuts.apply_energy_dependent_gh_cuts(
                    background, self.gh_cuts_gamma
                )
            else:
                background = self.cuts.apply_global_gh_cut(background)

>>>>>>> e4336f24
            background = self.event_sel.filter_cut(background)
            background = self.cuts.allowed_tels_filter(background)

            background_offset_bins = self.data_bin.bkg_fov_offset_bins()

<<<<<<< HEAD
        # For a fixed gh/theta cut, only a header value is added.
        # For energy dependent cuts, a new HDU should be created
        # GH_CUT and FOV_CUT are temporary non-standard header data

=======
        # For a global gh/theta cut, only a header value is added.
        # For energy-dependent cuts, along with GADF specified RAD_MAX HDU,
        # a new HDU is created, GH_CUTS which is based on RAD_MAX table

        # NOTE: The GH_CUTS HDU is just for provenance and is not supported
        # by GADF or used by any Science Tools
>>>>>>> e4336f24
        extra_headers = {
            "TELESCOP": "CTA-N",
            "INSTRUME": "LST-" + " ".join(map(str, self.cuts.allowed_tels)),
            "FOVALIGN": "RADEC",
        }

        extra_headers["ZEN_PNT"] = str(self.mc_particle["gamma"]["ZEN_PNT"] * u.deg)
        extra_headers["AZ_PNT"] = str(self.mc_particle["gamma"]["AZ_PNT"] * u.deg)
        extra_headers["G_OFFSET"] = str(mean_fov_offset * u.deg)
        extra_headers["B_TOTAL"] = str(
            self.mc_particle["gamma"]["geomag_params"]["GEOMAG_TOTAL"].to(u.uT)
        )
        extra_headers["B_INC"] = str(
            self.mc_particle["gamma"]["geomag_params"]["GEOMAG_INC"].to(u.rad)
        )
        extra_headers["B_DEC"] = str(
            self.mc_particle["gamma"]["geomag_params"]["GEOMAG_DEC"].to(u.rad)
        )
        extra_headers["B_DELTA"] = str(
            self.mc_particle["gamma"]["geomag_params"]["GEOMAG_DELTA"].to(u.deg)
        )

        if self.point_like:
            self.log.info("Generating point_like IRF HDUs")
        else:
            self.log.info("Generating Full-Enclosure IRF HDUs")

        # Updating the HDU headers with the gammaness and theta cuts/efficiency
        if not self.energy_dependent_gh:
            extra_headers["GH_CUT"] = self.cuts.global_gh_cut

        else:
            extra_headers["GH_EFF"] = (
                self.cuts.gh_efficiency,
                "gamma/hadron efficiency"
            )

        if self.point_like:
            if not self.source_dep:
                if self.energy_dependent_theta:
                    extra_headers["TH_CONT"] = (
                        self.cuts.theta_containment,
                        "Theta containment region in percentage"
                    )
                else:
                    extra_headers["RAD_MAX"] = (
                        self.cuts.global_theta_cut,
                        'deg'
                    )
            else:
                extra_headers["AL_CUT"] = (
                    self.cuts.global_alpha_cut,
                    'deg'
                )

        # Write HDUs
        self.hdus = [fits.PrimaryHDU(), ]

        with np.errstate(invalid="ignore", divide="ignore"):
            if self.mc_particle["gamma"]["mc_type"] == "point_like":
                self.effective_area = effective_area_per_energy(
                    gammas,
                    self.mc_particle["gamma"]["simulation_info"],
                    true_energy_bins=true_energy_bins,
                )
                self.hdus.append(
                    create_aeff2d_hdu(
                        # add one dimension for single FOV offset
                        effective_area=self.effective_area[..., np.newaxis],
                        true_energy_bins=true_energy_bins,
                        fov_offset_bins=fov_offset_bins,
                        point_like=self.point_like,
                        extname="EFFECTIVE AREA",
                        **extra_headers,
                    )
                )
            else:
                self.effective_area = effective_area_per_energy_and_fov(
                    gammas,
                    self.mc_particle["gamma"]["simulation_info"],
                    true_energy_bins=true_energy_bins,
                    fov_offset_bins=fov_offset_bins,
                )
                self.hdus.append(
                    create_aeff2d_hdu(
                        effective_area=self.effective_area,
                        true_energy_bins=true_energy_bins,
                        fov_offset_bins=fov_offset_bins,
                        point_like=self.point_like,
                        extname="EFFECTIVE AREA",
                        **extra_headers,
                    )
                )

        self.log.info("Effective Area HDU created")
        self.edisp = energy_dispersion(
            gammas,
            true_energy_bins=true_energy_bins,
            fov_offset_bins=fov_offset_bins,
            migration_bins=migration_bins,
        )
        self.hdus.append(
            create_energy_dispersion_hdu(
                self.edisp,
                true_energy_bins=true_energy_bins,
                migration_bins=migration_bins,
                fov_offset_bins=fov_offset_bins,
                point_like=self.point_like,
                extname="ENERGY DISPERSION",
                **extra_headers,
            )
        )
        self.log.info("Energy Dispersion HDU created")

        if not self.only_gamma_irf:
            self.background = background_2d(
                background,
                reco_energy_bins=reco_energy_bins,
                fov_offset_bins=background_offset_bins,
                t_obs=self.t_obs,
            )
            self.hdus.append(
                create_background_2d_hdu(
                    self.background.T,
                    reco_energy_bins=reco_energy_bins,
                    fov_offset_bins=background_offset_bins,
                    extname="BACKGROUND",
                    **extra_headers,
                )
            )
            self.log.info("Background HDU created")

        if not self.point_like:
            self.psf = psf_table(
                gammas,
                true_energy_bins,
                fov_offset_bins=fov_offset_bins,
                source_offset_bins=source_offset_bins,
            )
            self.hdus.append(
                create_psf_table_hdu(
                    self.psf,
                    true_energy_bins=true_energy_bins,
                    source_offset_bins=source_offset_bins,
                    fov_offset_bins=fov_offset_bins,
                    extname="PSF",
                    **extra_headers,
                )
            )
            self.log.info("PSF HDU created")

        if self.energy_dependent_gh:
            # Create a separate temporary header
            gh_header = fits.Header()
            gh_header["CREATOR"] = f"lstchain v{__version__}"
            gh_header["DATE"] = Time.now().utc.iso

            for k, v in extra_headers.items():
                gh_header[k] = v

            self.hdus.append(
                fits.BinTableHDU(
                    self.gh_cuts_gamma, header=gh_header, name="GH_CUTS"
                )
            )
            self.log.info("GH CUTS HDU added")

        if self.energy_dependent_theta and self.point_like:
            if not self.source_dep:
                self.hdus.append(
                    create_rad_max_hdu(
                        self.theta_cuts["cut"][:, np.newaxis],
                        reco_energy_bins, fov_offset_bins,
                        **extra_headers
                    )
                )
                self.log.info("RAD MAX HDU added")

    def finish(self):

        fits.HDUList(self.hdus).writeto(
            self.output_irf_file, overwrite=self.overwrite
        )
        Provenance().add_output_file(self.output_irf_file)


def main():
    tool = IRFFITSWriter()
    tool.run()


if __name__ == "__main__":
    main()<|MERGE_RESOLUTION|>--- conflicted
+++ resolved
@@ -224,8 +224,6 @@
             {"IRFFITSWriter": {"overwrite": True}},
             "overwrites output file",
         ),
-<<<<<<< HEAD
-=======
         "source-dep": (
             {"IRFFITSWriter": {"source_dep": True}},
             "Source-dependent analysis will be performed",
@@ -238,7 +236,6 @@
             {"IRFFITSWriter": {"energy_dependent_theta": True}},
             "Uses energy-dependent cuts for theta",
         ),
->>>>>>> e4336f24
     }
 
     def setup(self):
@@ -329,32 +326,6 @@
                     p["simulated_spectrum"],
                 )
 
-<<<<<<< HEAD
-            for prefix in ("true", "reco"):
-                k = f"{prefix}_source_fov_offset"
-                p["events"][k] = calculate_source_fov_offset(
-                    p["events"], prefix=prefix
-                )
-
-            # calculate distance between reco and assumed source position
-            p["events"]["theta"] = calculate_theta(
-                p["events"],
-                assumed_source_az=p["events"]["true_az"],
-                assumed_source_alt=p["events"]["true_alt"],
-            )
-
-            p["ZEN_PNT"] = round(
-                90 - p["events"]["pointing_alt"][0].to_value(u.deg), 2
-            )
-            p["AZ_PNT"] = round(
-                p["events"]["pointing_az"][0].to_value(u.deg), 2
-            )
-
-            self.log.debug(p["simulation_info"])
-
-        gammas = self.mc_particle["gamma"]["events"]
-        self.log.info(self.mc_particle["gamma"]["geomag_params"])
-=======
             p["ZEN_PNT"] = round(
                 90 - p["events"]["pointing_alt"][0].to_value(u.deg), 2
             )
@@ -368,7 +339,6 @@
                     p["events"][k] = calculate_source_fov_offset(
                         p["events"], prefix=prefix
                     )
->>>>>>> e4336f24
 
                 # calculate theta / distance between reco and assumed source position
                 p["events"]["theta"] = calculate_theta(
@@ -387,15 +357,9 @@
                 )
                 p["events"]["reco_source_fov_offset"] = p["events"]["true_source_fov_offset"]
 
-<<<<<<< HEAD
-        if self.point_like:
-            gammas = self.fixed_cuts.theta_cut(gammas)
-            self.log.info("Theta cuts applied for point like IRF")
-=======
         self.log.debug(p["simulation_info"])
         gammas = self.mc_particle["gamma"]["events"]
         self.log.info(self.mc_particle["gamma"]["geomag_params"])
->>>>>>> e4336f24
 
         # Binning of parameters used in IRFs
         true_energy_bins = self.data_bin.true_energy_bins()
@@ -405,20 +369,6 @@
         mean_fov_offset = round(
             gammas["true_source_fov_offset"].mean().to_value(), 1
         )
-<<<<<<< HEAD
-
-        if self.mc_particle["gamma"]["mc_type"] == "point_like":
-            fov_offset_bins = [
-                mean_fov_offset - 0.1, mean_fov_offset + 0.1
-            ] * u.deg
-            self.mc_particle["gamma"]["G_OFFSET"] = mean_fov_offset
-
-            self.log.info("Single offset for point like gamma MC")
-            self.mc_particle["gamma"]["ZEN_PNT"] -= self.mc_particle["gamma"]["G_OFFSET"]
-        else:
-            fov_offset_bins = self.data_bin.fov_offset_bins()
-            self.log.info("Multiple offset for diffuse gamma MC")
-=======
 
         gammas = self.event_sel.filter_cut(gammas)
         gammas = self.cuts.allowed_tels_filter(gammas)
@@ -492,7 +442,6 @@
                     )
                 ] * u.deg
                 self.log.info("For RAD MAX, the full FoV is used")
->>>>>>> e4336f24
 
         if not self.only_gamma_irf:
             background = table.vstack(
@@ -515,8 +464,6 @@
                         "Use MCs with same zenith pointing."
                     )
 
-<<<<<<< HEAD
-=======
             if self.energy_dependent_gh:
                 background = self.cuts.apply_energy_dependent_gh_cuts(
                     background, self.gh_cuts_gamma
@@ -524,25 +471,17 @@
             else:
                 background = self.cuts.apply_global_gh_cut(background)
 
->>>>>>> e4336f24
             background = self.event_sel.filter_cut(background)
             background = self.cuts.allowed_tels_filter(background)
 
             background_offset_bins = self.data_bin.bkg_fov_offset_bins()
 
-<<<<<<< HEAD
-        # For a fixed gh/theta cut, only a header value is added.
-        # For energy dependent cuts, a new HDU should be created
-        # GH_CUT and FOV_CUT are temporary non-standard header data
-
-=======
         # For a global gh/theta cut, only a header value is added.
         # For energy-dependent cuts, along with GADF specified RAD_MAX HDU,
         # a new HDU is created, GH_CUTS which is based on RAD_MAX table
 
         # NOTE: The GH_CUTS HDU is just for provenance and is not supported
         # by GADF or used by any Science Tools
->>>>>>> e4336f24
         extra_headers = {
             "TELESCOP": "CTA-N",
             "INSTRUME": "LST-" + " ".join(map(str, self.cuts.allowed_tels)),
