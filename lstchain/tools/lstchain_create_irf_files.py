--- conflicted
+++ resolved
@@ -360,13 +360,6 @@
         }
         if self.point_like:
             self.log.info("Generating point_like IRF HDUs")
-<<<<<<< HEAD
-=======
-            extra_headers["RAD_MAX"] = (
-                self.fixed_cuts.fixed_theta_cut,
-                'deg'
-            )
->>>>>>> 53586013
         else:
             self.log.info("Generating Full-Enclosure IRF HDUs")
 
@@ -375,7 +368,10 @@
             extra_headers["GH_CUT"] = self.fixed_cuts.fixed_gh_cut
 
             if self.point_like:
-                extra_headers["RAD_MAX"] = str(self.fixed_cuts.fixed_theta_cut * u.deg)
+                extra_headers["RAD_MAX"] = (
+                    self.fixed_cuts.fixed_theta_cut,
+                    'deg'
+                )
         else:
             extra_headers["GH_EFF"] = (
                 self.fixed_cuts.fixed_gh_max_efficiency,
