"""
Create DL3 FITS file from given data DL2 file,
selection cuts and/or IRF FITS files.

Change the selection parameters as need be using the aliases.
The default values are written in the EventSelector and DL3FixedCuts Component
and also given in some example configs in docs/examples/

To use a separate config file for providing the selection parameters,
copy and append the relevant example config files, into a custom config file.
"""

<<<<<<< HEAD
from astropy.io import fits
from astropy.table import QTable
=======
>>>>>>> 046423a5
from astropy.coordinates import SkyCoord
from astropy.io import fits
from ctapipe.core import (
    Provenance,
    Tool,
    ToolConfigurationError,
    traits,
)

from lstchain.io import EventSelector, DL3FixedCuts
from lstchain.io import read_data_dl2_to_QTable
from lstchain.irf import (
    add_icrs_position_params,
    create_event_list,
)
from lstchain.paths import (
    dl2_to_dl3_filename,
    run_info_from_filename,
)
from lstchain.reco.utils import get_effective_time
<<<<<<< HEAD
from lstchain.paths import run_info_from_filename, dl2_to_dl3_filename
from lstchain.irf import create_event_list, add_icrs_position_params
from lstchain.io import EventSelector, DL3FixedCuts, DataBinning

=======
>>>>>>> 046423a5

__all__ = ["DataReductionFITSWriter"]


class DataReductionFITSWriter(Tool):
    name = "DataReductionFITSWriter"
    description = __doc__
    example = """
    To generate DL3 file from an observed data DL2 file, using default cuts:
    > lstchain_create_dl3_file
        -d /path/to/DL2_data_file.h5
        -o /path/to/DL3/file/
        --input-irf /path/to/irf.fits.gz
        --source-name Crab
        --source-ra 83.633deg
        --source-dec 22.01deg

    Or use a config file for the cuts:
    > lstchain_create_dl3_file
        -d /path/to/DL2_data_file.h5
        -o /path/to/DL3/file/
        --input-irf /path/to/irf.fits.gz
        --source-name Crab
        --source-ra 83.633deg
        --source-dec 22.01deg
        --overwrite
        --config /path/to/config.json

    Or pass the selection cuts from command-line:
    > lstchain_create_dl3_file
        -d /path/to/DL2_data_file.h5
        -o /path/to/DL3/file/
        --input-irf /path/to/irf.fits.gz
        --source-name Crab
        --source-ra 83.633deg
        --source-dec 22.01deg
        --fixed-gh-cut 0.9
        --overwrite

    Or pass the selection cuts based on fixed gamma efficiency:
    > lstchain_create_dl3_file
        -d /path/to/DL2_data_file.h5
        -o /path/to/DL3/file/
        --input-irf /path/to/irf.fits.gz
        --source-name Crab
        --source-ra 83.633deg
        --source-dec 22.01deg
        --optimize-gh
        --overwrite
    """

    input_dl2 = traits.Path(
        help="Input data DL2 file",
        exists=True,
        directory_ok=False,
        file_ok=True
    ).tag(config=True)

    output_dl3_path = traits.Path(
        help="DL3 output filedir",
        directory_ok=True,
        file_ok=False
    ).tag(config=True)

    input_irf = traits.Path(
        help="Compressed FITS file of IRFs",
        exists=True,
        directory_ok=False,
        file_ok=True,
    ).tag(config=True)

    source_name = traits.Unicode(
        help="Name of Source"
    ).tag(config=True)

    source_ra = traits.Unicode(
        help="RA position of the source"
    ).tag(config=True)

    source_dec = traits.Unicode(
        help="DEC position of the source"
    ).tag(config=True)

    optimize_gh = traits.Bool(
        help="If true, use a fixed gamma efficiency for optimizing the cuts",
        default_value=False,
    ).tag(config=True)

    overwrite = traits.Bool(
        help="If True, overwrites existing output file without asking",
        default_value=False,
    ).tag(config=True)

    classes = [EventSelector, DL3FixedCuts]

    aliases = {
        ("d", "input-dl2"): "DataReductionFITSWriter.input_dl2",
        ("o", "output-dl3-path"): "DataReductionFITSWriter.output_dl3_path",
        "input-irf": "DataReductionFITSWriter.input_irf",
        "fixed-gh-cut": "DL3FixedCuts.fixed_gh_cut",
        "source-name": "DataReductionFITSWriter.source_name",
        "source-ra": "DataReductionFITSWriter.source_ra",
        "source-dec": "DataReductionFITSWriter.source_dec",
    }

    flags = {
        "overwrite": (
            {"DataReductionFITSWriter": {"overwrite": True}},
            "overwrite output file if True",
        ),
        "optimize-gh": (
            {"DataReductionFITSWriter": {"optimize_gh": True}},
            "Uses cuts optimization",
        ),
    }

    def setup(self):

        self.filename_dl3 = dl2_to_dl3_filename(self.input_dl2)
        self.provenance_log = self.output_dl3_path / (self.name + ".provenance.log")

        Provenance().add_input_file(self.input_dl2)

        self.event_sel = EventSelector(parent=self)
        self.fixed_cuts = DL3FixedCuts(parent=self)
        self.data_bin = DataBinning(parent=self)

        self.output_file = self.output_dl3_path.absolute() / self.filename_dl3
        if self.output_file.exists():
            if self.overwrite:
                self.log.warning(f"Overwriting {self.output_file}")
                self.output_file.unlink()
            else:
                raise ToolConfigurationError(
                    f"Output file {self.output_file} already exists,"
                    " use --overwrite to overwrite"
                )
        if not (self.source_ra or self.source_dec):
            self.source_pos = SkyCoord.from_name(self.source_name)
        elif bool(self.source_ra) != bool(self.source_dec):
            raise ToolConfigurationError(
                "Either provide both RA and DEC values for the source or none"
            )
        else:
            self.source_pos = SkyCoord(ra=self.source_ra, dec=self.source_dec)

        self.log.debug(f"Output DL3 file: {self.output_file}")

        if self.optimize_gh and self.input_irf:
            try:
                QTable.read(self.input_irf, hdu="GH CUTS")
            except KeyError:
                raise ToolConfigurationError(
                    f"{self.input_irf} does not have GH CUTS HDU, or "
                    "does not have energy-dependent gammaness cuts"
                )

    def start(self):

        self.data = read_data_dl2_to_QTable(str(self.input_dl2))
        self.effective_time, self.elapsed_time = get_effective_time(self.data)
        self.run_number = run_info_from_filename(self.input_dl2)[1]

        self.data = self.event_sel.filter_cut(self.data)

        if self.optimize_gh:
            self.gh_cuts = QTable.read(self.input_irf, hdu="GH CUTS")

            self.data = self.fixed_cuts.apply_opt_gh_cuts(
                self.data, self.gh_cuts
            )
            self.data = add_icrs_position_params(self.data, self.source_pos)
            self.log.info(
                "Using fixed gamma efficiency of " +
                f'{self.gh_cuts.meta["GH_EFF"]}'
            )
        else:
            self.data = self.fixed_cuts.gh_cut(self.data)
            self.data = add_icrs_position_params(self.data, self.source_pos)
            self.log.info(f"Using fixed G/H cut of {self.fixed_cuts.fixed_gh_cut}")

        self.log.info("Generating event list")
        self.events, self.gti, self.pointing = create_event_list(
            data=self.data,
            run_number=self.run_number,
            source_name=self.source_name,
            source_pos=self.source_pos,
            effective_time=self.effective_time.value,
            elapsed_time=self.elapsed_time.value,
        )

        self.hdulist = fits.HDUList(
            [fits.PrimaryHDU(), self.events, self.gti, self.pointing]
        )

        if self.input_irf:
            irf = fits.open(self.input_irf)
            self.log.info("Adding IRF HDUs")

            for irf_hdu in irf[1:]:
                self.hdulist.append(irf_hdu)

    def finish(self):
        self.hdulist.writeto(self.output_file, overwrite=self.overwrite)

        Provenance().add_output_file(self.output_file)


def main():
    tool = DataReductionFITSWriter()
    tool.run()


if __name__ == "__main__":
    main()<|MERGE_RESOLUTION|>--- conflicted
+++ resolved
@@ -10,11 +10,8 @@
 copy and append the relevant example config files, into a custom config file.
 """
 
-<<<<<<< HEAD
 from astropy.io import fits
 from astropy.table import QTable
-=======
->>>>>>> 046423a5
 from astropy.coordinates import SkyCoord
 from astropy.io import fits
 from ctapipe.core import (
@@ -35,13 +32,10 @@
     run_info_from_filename,
 )
 from lstchain.reco.utils import get_effective_time
-<<<<<<< HEAD
 from lstchain.paths import run_info_from_filename, dl2_to_dl3_filename
 from lstchain.irf import create_event_list, add_icrs_position_params
 from lstchain.io import EventSelector, DL3FixedCuts, DataBinning
 
-=======
->>>>>>> 046423a5
 
 __all__ = ["DataReductionFITSWriter"]
 
