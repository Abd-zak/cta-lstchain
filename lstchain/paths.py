import os
import re
from collections import namedtuple
from pathlib import Path

<<<<<<< HEAD
Run = namedtuple("Run", "tel_id run subrun stream", defaults=(None,))
R0_RE = re.compile(r"LST-(\d+).(\d+).Run(\d+).(\d+).fits.fz")

DL1_RE = re.compile(
    r"dl1_LST-(\d+)"  # tel_id
    r"(?:.(\d+))?"  # stream is optional
    r".Run(\d+)"  # run number
    r".(\d+)"  # subrun number
    r"(?:.*)"  # allow arbitray stuff between the run part and the extension
    r".(?:h5|hdf5|hdf)"  # usual extensions for hdf5 files
)
DC_DL1_RE = re.compile(
    r"datacheck_dl1_LST-(\d+)"  # tel_id
    r".Run(\d+)"  # run number
    r"(?:.(\d+))?"  # subrun number is optional
    r"(?:.*)"  # allow arbitray stuff between the run part and the extension
    r".(?:h5|hdf5|hdf)"  # usual extensions for hdf5 files
=======
Run = namedtuple('Run', 'tel_id run subrun stream', defaults=(None, ))
R0_RE = re.compile(r'LST-(\d+).(\d+).Run(\d+).(\d+)(?:.*).fits.fz')

DL1_RE = re.compile(
    r'dl1_LST-(\d+)'     # tel_id
    r'(?:.(\d+))?'       # stream is optional
    r'.Run(\d+)'         # run number
    r'.(\d+)'            # subrun number
    r'(?:.*)'            # allow arbitrary stuff between the run part and the extension
    r'.(?:h5|hdf5|hdf)'  # usual extensions for hdf5 files
)
DC_DL1_RE = re.compile(
    r'datacheck_dl1_LST-(\d+)'  # tel_id
    r'.Run(\d+)'                # run number
    r'(?:.(\d+))?'              # subrun number is optional
    r'(?:.*)'                   # allow arbitrary stuff between the run part and the extension
    r'.(?:h5|hdf5|hdf)'         # usual extensions for hdf5 files
>>>>>>> 1c993cf6
)

GENERAL_RE = re.compile(
    r"LST-(\d+)"  # tel_id
    r"(?:.(\d+))?"  # stream is optional
    r".Run(\d+)"  # run number
    r"(?:.(\d+))?"  # subrun number
)

EXTENSIONS_TO_REMOVE = {
    ".fits",
    ".fits.fz",
    ".h5",
    ".simtel",
    ".simtel.gz",
    ".simtel.zst",
}


def parse_int(string):
    if string is None:
        return None
    return int(string)


def _parse_match(match):
    values = [parse_int(v) for v in match.groups()]
    return Run(tel_id=values[0], run=values[2], subrun=values[3], stream=values[1])


def run_info_from_filename(filename):
    """Generic function to search a filename for the LST-t.s.Runxxxxx.yyyy"""
    m = GENERAL_RE.search(os.path.basename(filename))
    if m is None:
        raise ValueError(f"Filename {filename} does not include pattern {GENERAL_RE}")

    return _parse_match(m)


def parse_r0_filename(filename):
    """
    Parse a canonical r0 file name
    and return a ``Run`` namedtuple of it's components

    Parameters
    ----------
    filename: str or pathlib.Path
        the filename to parse

    Returns
    -------
    run: Run
        namedtuple with fields tel_id, run, subrun and stream

    Raises
    ------
    ValueError: when the filename does not match the expected pattern
    """
    m = R0_RE.match(os.path.basename(filename))

    if m is None:
        raise ValueError(f"Filename {filename} does not match pattern {R0_RE}")

    return _parse_match(m)


def parse_dl1_filename(filename):
    """
    Parse canonical dl1 file name and return a ``Run`` namedtuple of it's components

    Parameters
    ----------
    filename: str or pathlib.Path
        the filename to parse

    Returns
    -------
    run: Run
        namedtuple with fields tel_id, run, subrun and stream

    Raises
    ------
    ValueError: when the filename does not match the expected pattern
    """
    m = DL1_RE.match(os.path.basename(filename))

    if m is None:
        raise ValueError(f"Filename {filename} does not match pattern {DL1_RE}")

    return _parse_match(m)


def parse_datacheck_dl1_filename(filename):
    """
    Parse canonical datacheck dl1 file name and return a ``Run``
    namedtuple of its components

    Parameters
    ----------
    filename: str or pathlib.Path
        the filename to parse

    Returns
    -------
    run: Run
        namedtuple with fields tel_id, run, subrun
    Raises
    ------
    ValueError: when the filename does not match the expected pattern

    """

    m = DC_DL1_RE.match(os.path.basename(filename))

    if m is None:
        raise ValueError(f"Filename {filename} does not match pattern " f"{DC_DL1_RE}")

    values = [parse_int(v) for v in m.groups()]
    return Run(tel_id=values[0], run=values[1], subrun=values[2])


def run_to_r0_filename(tel_id, run, subrun, stream=None):
    """
    Create the filename for an r0 file from telescope / run info.
    If you have a `Run` tuple, use like this: ``r0_run_to_filename(*run)``
    """
    return f"LST-{tel_id}.{stream}.Run{run:05d}.{subrun:04d}.fits.fz"


def run_to_filename(prefix, tel_id, run, subrun, stream=None, ext=".h5"):
    name = f"{prefix}_LST-{tel_id}"
    if stream is not None:
        name += f".{stream}"
    name += f".Run{run:05d}"
    if subrun is not None:
        name += f".{subrun:04d}"
    name += f"{ext}"
    return name


def run_to_dl1_filename(tel_id, run, subrun, stream=None):
    """
    Create the filename for a dl1 file from telescope / run info.
    If you have a `Run` tuple, use like this: ``dl1_run_to_filename(*run)``
    """
    return run_to_filename("dl1", tel_id, run, subrun, stream)


def run_to_datacheck_dl1_filename(tel_id, run, subrun, stream=None):
    """
    Create the filename for a datacheck dl1 file from telescope / run info.
    If you have a `Run` tuple, use like this:
    ``run_to_datacheck_dl1_filename(*run)``
    """
    return run_to_filename("datacheck_dl1", tel_id, run, subrun, stream)


def run_to_dl2_filename(tel_id, run, subrun, stream=None):
    """
    Create the filename for a dl2 file from telescope / run info.
    If you have a `Run` tuple, use like this: ``dl2_run_to_filename(*run)``
    """
    return run_to_filename("dl2", tel_id, run, subrun, stream)


def run_to_dl3_filename(tel_id, run, subrun=None, stream=None, gzip=True):
    """
    Create the filename for a dl3 file from telescope / run info.
    If you have a `Run` tuple, use like this: ``dl3_run_to_filename(*run)``
    """
    ext = ".fits.gz" if gzip else ".fits"
    return run_to_filename("dl3", tel_id, run, subrun, stream, ext)


def run_to_muon_filename(tel_id, run, subrun, stream=None, gzip=True):
    """
    Create the filename for a muon output file from telescope / run info.
    If you have a `Run` tuple, use like this: ``muon_run_to_filename(*run)``
    """
    ext = ".fits.gz" if gzip else ".fits"
    return run_to_filename("muons", tel_id, run, subrun, stream, ext=ext)


def r0_to_dl1_filename(r0_path):
    """Function to add dl1_ in front and replace extension with h5"""
    for ext in EXTENSIONS_TO_REMOVE:
        r0_path, *exts = r0_path.rsplit(ext, 1)

    p = Path(r0_path)
    return p.with_name("dl1_" + p.name + ".h5")


def dl2_to_dl3_filename(dl2_path):
    """Create the filename for a dl3 file from a given dl2 file path"""

    filename_dl2 = str(dl2_path).split("/")[-1]
    filename_dl3 = filename_dl2.replace("dl2", "dl3")
    filename_dl3 = filename_dl3.replace("h5", "fits.gz")
    return filename_dl3<|MERGE_RESOLUTION|>--- conflicted
+++ resolved
@@ -3,43 +3,23 @@
 from collections import namedtuple
 from pathlib import Path
 
-<<<<<<< HEAD
 Run = namedtuple("Run", "tel_id run subrun stream", defaults=(None,))
-R0_RE = re.compile(r"LST-(\d+).(\d+).Run(\d+).(\d+).fits.fz")
+R0_RE = re.compile(r"LST-(\d+).(\d+).Run(\d+).(\d+)(?:.*).fits.fz")
 
 DL1_RE = re.compile(
     r"dl1_LST-(\d+)"  # tel_id
     r"(?:.(\d+))?"  # stream is optional
     r".Run(\d+)"  # run number
     r".(\d+)"  # subrun number
-    r"(?:.*)"  # allow arbitray stuff between the run part and the extension
+    r"(?:.*)"  # allow arbitrary stuff between the run part and the extension
     r".(?:h5|hdf5|hdf)"  # usual extensions for hdf5 files
 )
 DC_DL1_RE = re.compile(
     r"datacheck_dl1_LST-(\d+)"  # tel_id
     r".Run(\d+)"  # run number
     r"(?:.(\d+))?"  # subrun number is optional
-    r"(?:.*)"  # allow arbitray stuff between the run part and the extension
+    r"(?:.*)"  # allow arbitrary stuff between the run part and the extension
     r".(?:h5|hdf5|hdf)"  # usual extensions for hdf5 files
-=======
-Run = namedtuple('Run', 'tel_id run subrun stream', defaults=(None, ))
-R0_RE = re.compile(r'LST-(\d+).(\d+).Run(\d+).(\d+)(?:.*).fits.fz')
-
-DL1_RE = re.compile(
-    r'dl1_LST-(\d+)'     # tel_id
-    r'(?:.(\d+))?'       # stream is optional
-    r'.Run(\d+)'         # run number
-    r'.(\d+)'            # subrun number
-    r'(?:.*)'            # allow arbitrary stuff between the run part and the extension
-    r'.(?:h5|hdf5|hdf)'  # usual extensions for hdf5 files
-)
-DC_DL1_RE = re.compile(
-    r'datacheck_dl1_LST-(\d+)'  # tel_id
-    r'.Run(\d+)'                # run number
-    r'(?:.(\d+))?'              # subrun number is optional
-    r'(?:.*)'                   # allow arbitrary stuff between the run part and the extension
-    r'.(?:h5|hdf5|hdf)'         # usual extensions for hdf5 files
->>>>>>> 1c993cf6
 )
 
 GENERAL_RE = re.compile(
