import numpy as np
import pandas as pd
import astropy.units as u
from .plot_utils import sensitivity_minimization_plot, plot_positions_survived_events
<<<<<<< HEAD
from .mc import rate, weight
from lstchain.spectra.crab import crab_hegra
=======
from .mc import rate, weight, power_law_integrated_distribution
from lstchain.spectra.crab import crab_hegra, crab_magic
>>>>>>> d7e9a71a
from lstchain.spectra.proton import proton_bess
from gammapy.stats.poisson import excess_matching_significance_on_off
from lstchain.reco.utils import reco_source_position_sky
from astropy.coordinates.angle_utilities import angular_separation
from lstchain.io import read_simu_info_merged_hdf5
<<<<<<< HEAD
=======
from lstchain.io.io import dl2_params_lstcam_key
>>>>>>> d7e9a71a

__all__ = ['read_sim_par',
           'process_mc',
           'calculate_sensitivity',
           'calculate_sensitivity_lima',
           'calculate_sensitivity_lima_ebin',
           'bin_definition',
           'ring_containment',
           'find_best_cuts_sensitivity',
           'sensitivity',
           ]


def read_sim_par(dl1_file):
    """
    Read MC simulated parameters

    Parameters
    ---------
    dl1_file: `pandas.DataFrame` dl1 parameters

    Returns
    ---------
    par: `dict` with simulated parameters

    """
    simu_info = read_simu_info_merged_hdf5(dl1_file)
    emin = simu_info.energy_range_min
    emax = simu_info.energy_range_max
    sp_idx = simu_info.spectral_index
    sim_ev = simu_info.num_showers * simu_info.shower_reuse
    area_sim = (simu_info.max_scatter_range - simu_info.min_scatter_range) ** 2 * np.pi
    cone = simu_info.max_viewcone_radius

    par_var = [emin, emax, sp_idx, sim_ev, area_sim, cone]
    par_dic = ['emin', 'emax', 'sp_idx', 'sim_ev', 'area_sim', 'cone']
    par = dict(zip(par_dic, par_var))

    return par


def process_mc(dl1_file, dl2_file, mc_type):
    """
    Process the MC simulated and reconstructed to extract the relevant
    parameters to compute the sensitivity

    Paramenters
    ---------
    dl1_file: `pandas.DataFrame` dl1 parameters
    dl2_file: `pandas.DataFrame` dl2 parameters
    mc_type: 'string' type of particle

    Returns
    ---------
    gammaness: `numpy.ndarray`
    angdist2:  `numpy.ndarray` angular distance squared
    e_reco:    `numpy.ndarray` reconstructed energies
    n_reco:    `int` number of reconstructed events
    mc_par:    `dict` with simulated parameters

    """
    from ..io.io import dl2_params_lstcam_key
    sim_par = read_sim_par(dl1_file)
<<<<<<< HEAD
    events = pd.read_hdf(dl2_file, key=dl2_params_lstcam_key)
=======
    events = pd.read_hdf(dl2_file, key = dl2_params_lstcam_key)
>>>>>>> d7e9a71a

    # Filters:
    # TO DO: These cuts must be given in a configuration file
    # By now: only cut in leakage and intensity
    # we use all telescopes (number of events needs to be multiplied 
    # by the number of LSTs in the simulation)
<<<<<<< HEAD
    filter_good_events = (events.leakage < 0.2) & \
                         (events.intensity > np.log10(50))
    # (events.tel_id==1)
    # (events.wl > 0.1)

    events = events[filter_good_events]

    e_reco = 10 ** events.reco_energy.to_numpy() * u.GeV
    e_true = 10 ** events.mc_energy.to_numpy() * u.GeV

    gammaness = events.gammaness

    # TO DO: Focal length should be read from file
    # focal_length = source.telescope_descriptions[1]['camera_settings']['focal_length'] * u.m
=======
    filter_good_events =  (events.leakage < 0.2) & \
                          (events.intensity > 50)
                          #(events.tel_id==1)
                          #(events.wl > 0.1) 
    

    events = events[filter_good_events]

    e_reco = 10**events.reco_energy.to_numpy() * u.GeV
    e_true = 10**events.mc_energy.to_numpy() * u.GeV

    gammaness = events.gammaness


    # TO DO: Focal length should be read from file
    #focal_length = source.telescope_descriptions[1]['camera_settings']['focal_length'] * u.m
>>>>>>> d7e9a71a
    focal_length = 28 * u.m

    # If the particle is a gamma ray, it returns the squared angular distance
    # from the reconstructed gamma-ray position and the simulated incoming position
<<<<<<< HEAD
    if mc_type == 'gamma':
=======
    if mc_type=='gamma':
>>>>>>> d7e9a71a
        events = events[events.mc_type == 0]
        alt2 = events.mc_alt
        az2 = np.arctan(np.tan(events.mc_az))

    # If the particle is not a gamma-ray (diffuse protons/electrons), it returns
    # the squared angular distance of the reconstructed position w.r.t. the
    # center of the camera
    else:
        events = events[events.mc_type != 0]
        alt2 = events.mc_alt_tel
        az2 = np.arctan(np.tan(events.mc_az_tel))

    # Remember events['src_x'] and events['src_x_rec'] are in meters
    src_pos_reco = reco_source_position_sky(events.x.values * u.m,
                                            events.y.values * u.m,
                                            events.reco_disp_dx.values * u.m,
                                            events.reco_disp_dy.values * u.m,
                                            focal_length,
                                            events.mc_alt_tel.values * u.rad,
                                            events.mc_az_tel.values * u.rad)

    alt1 = src_pos_reco.alt.rad
    az1 = np.arctan(np.tan(src_pos_reco.az.rad))

    angdist2 = (angular_separation(az1, alt1, az2, alt2).to_numpy() * u.rad) ** 2
    events['theta2'] = angdist2

    return gammaness, angdist2.to(u.deg ** 2), e_reco, e_true, sim_par, events


def calculate_sensitivity(n_excesses, n_background, alpha):
    """
    Sensitivity calculation using n_excesses/sqrt(n_background)

    Parameters
    ---------
    n_excesses:   `numpy.ndarray` number of excess events in the signal region
    n_background:   `numpy.ndarray` number of events in the background region
    alpha: `numpy.ndarray` inverse of the number of off positions

    Returns
    ---------
    sensitivity: `numpy.ndarray` in percentage of Crab units
    """
    significance = n_excesses / np.sqrt(n_background * alpha)
<<<<<<< HEAD
    sensitivity = 5 / significance * 100  # percentage of Crab

    return sensitivity


=======
    sensitivity = 5 / significance * 100  #  percentage of Crab

    return sensitivity

>>>>>>> d7e9a71a
def calculate_sensitivity_lima(n_excesses, n_background, alpha, n_bins_energy, n_bins_gammaness, n_bins_theta2):
    """
    Sensitivity calculation using the Li & Ma formula
    eq. 17 of Li & Ma (1983).
    https://ui.adsabs.harvard.edu/abs/1983ApJ...272..317L/abstract

    We calculate the sensitivity in bins of energy, gammaness and
    theta2

    Parameters
    ---------
    n_excesses:   `numpy.ndarray` number of excess events in the signal region
    n_background:   `numpy.ndarray` number of events in the background region
    alpha: `float` inverse of the number of off positions
    n_bins_energy: `int` number of bins in energy
    n_bins_gammaness: `int` number of bins in gammaness
    n_bins_theta2: `int` number of bins in theta2

    Returns
    ---------
    sensitivity: `numpy.ndarray` sensitivity in percentage of Crab units
    n_excesses_5sigma: `numpy.ndarray` number of excesses corresponding to 
                a 5 sigma significance

    """

<<<<<<< HEAD
    n_excesses_5sigma = excess_matching_significance_on_off( \
        n_off=n_background, alpha=alpha, significance=5, method='lima')
=======
    n_excesses_5sigma = excess_matching_significance_on_off(\
        n_off = n_background, alpha = alpha, significance = 5, method = 'lima')
>>>>>>> d7e9a71a

    for i in range(0, n_bins_energy):
        for j in range(0, n_bins_gammaness):
            for k in range(0, n_bins_theta2):
                if n_excesses_5sigma[i][j][k] < 10:
                    n_excesses_5sigma[i][j][k] = 10
<<<<<<< HEAD
                if n_excesses_5sigma[i, j, k] < 0.05 * n_background[i][j][k] / 5:
                    n_excesses_5sigma[i, j, k] = 0.05 * n_background[i][j][k] / 5
=======
                if n_excesses_5sigma[i,j,k] < 0.05 * n_background[i][j][k]/5:
                    n_excesses_5sigma[i,j,k] = 0.05 * n_background[i][j][k]/5
>>>>>>> d7e9a71a

    sensitivity = n_excesses_5sigma / n_excesses * 100  # percentage of Crab

    return n_excesses_5sigma, sensitivity

<<<<<<< HEAD

=======
>>>>>>> d7e9a71a
def calculate_sensitivity_lima_ebin(n_excesses, n_background, alpha, n_bins_energy):
    """
    Sensitivity calculation using the Li & Ma formula
    eq. 17 of Li & Ma (1983).
    https://ui.adsabs.harvard.edu/abs/1983ApJ...272..317L/abstract

    Parameters
    ---------
    n_excesses:   `numpy.ndarray` number of excess events in the signal region
    n_background:   `numpy.ndarray` number of events in the background region
    alpha: `float` inverse of the number of off positions
    n_bins_energy: `int` number of bins in energy

    Returns
    ---------
    sensitivity: `numpy.ndarray` sensitivity in percentage of Crab units
    n_excesses_5sigma: `numpy.ndarray` number of excesses corresponding to 
                a 5 sigma significance

    """
<<<<<<< HEAD
    n_excesses_5sigma = excess_matching_significance_on_off( \
        n_off=n_background, alpha=alpha, significance=5, method='lima')

    for i in range(0, n_bins_energy):
        # If the excess needed to get 5 sigma is less than 10,
        # we force it to be at least 10
        if n_excesses_5sigma[i] < 10:
            n_excesses_5sigma[i] = 10
        # If the excess needed to get 5 sigma is less than 5%
        # of the background, we force it to be at least 5% of
        # the background
        if n_excesses_5sigma[i] < 0.05 * n_background[i] * alpha:
            n_excesses_5sigma[i] = 0.05 * n_background[i] * alpha

    sensitivity = n_excesses_5sigma / n_excesses * 100  # percentage of Crab

    return n_excesses_5sigma, sensitivity

=======
    n_excesses_5sigma = excess_matching_significance_on_off(\
        n_off = n_background, alpha = alpha, significance = 5, method = 'lima')

    for i in range(0, n_bins_energy):
        # If the excess needed to get 5 sigma is less than 10,
        # we force it to be at least 10
        if n_excesses_5sigma[i] < 10:
            n_excesses_5sigma[i] = 10
        # If the excess needed to get 5 sigma is less than 5%
        # of the background, we force it to be at least 5% of
        # the background
        if n_excesses_5sigma[i] < 0.05 * n_background[i] * alpha:
            n_excesses_5sigma[i] = 0.05 * n_background[i] * alpha

    sensitivity = n_excesses_5sigma / n_excesses * 100  # percentage of Crab

    return n_excesses_5sigma, sensitivity
>>>>>>> d7e9a71a

def bin_definition(n_bins_gammaness, n_bins_theta2):
    """
    Define binning in gammaness and theta2 for the
    optimization of the sensitivity

    Parameters
    ---------
    n_bins_gammaness:   `int` number of bins in gammaness
    n_bins_theta2:   `int` number of bins in theta2

    Returns
    ---------
    gammaness_bins, theta2_bins: `numpy.ndarray` binning of gammaness and theta2

    """
    max_gam = 1
    max_th2 = 0.05 * u.deg * u.deg
    min_th2 = 0.005 * u.deg * u.deg

    gammaness_bins = np.linspace(0, max_gam, n_bins_gammaness)
    theta2_bins = np.linspace(min_th2, max_th2, n_bins_theta2)
<<<<<<< HEAD

    return gammaness_bins, theta2_bins

=======
    
    return gammaness_bins, theta2_bins
>>>>>>> d7e9a71a

def ring_containment(angdist2, ring_radius, ring_halfwidth):
    """
    Calculate containment of cosmic ray particles with reconstructed positions
    within a ring of radius=ring_radius and half width=ring_halfwidth
    Parameters
    ---------
    angdist2:       `numpy.ndarray` angular distance squared w.r.t.
                    the center of the camera
    ring_radius:    `float` ring radius
    ring_halfwidth: `float` halfwidth of the ring

    Returns
    ---------
    contained: `numpy.ndarray` bool array
    area: angular area of the ring

    """
    ring_lower_limit = ring_radius - ring_halfwidth
    ring_upper_limit = np.sqrt(2 * (ring_radius ** 2) - (ring_lower_limit) ** 2)

    area = np.pi * (ring_upper_limit ** 2 - ring_lower_limit ** 2)
    # For the two halfwidths to cover the same area, compute the area of
    # the internal and external rings:
    # A_internal = pi * ((ring_radius**2) - (ring_lower_limit)**2)
    # A_external = pi * ((ring_upper_limit**2) - (ring_radius)**2)
    # The areas should be equal, so we can extract the ring_upper_limit
    # ring_upper_limit = math.sqrt(2 * (ring_radius**2) - (ring_lower_limit)**2)

    contained = np.where((np.sqrt(angdist2) < ring_upper_limit) & (np.sqrt(angdist2) > ring_lower_limit), True, False)

    return contained, area

<<<<<<< HEAD

def find_best_cuts_sensitivity(simtelfile_gammas, simtelfile_protons,
                               dl2_file_g, dl2_file_p,
                               nfiles_gammas, nfiles_protons,
                               n_bins_energy, n_bins_gammaness, n_bins_theta2, noff,
                               obstime=50 * 3600 * u.s):
=======
def find_best_cuts_sensitivity(simtelfile_gammas, simtelfile_protons,
         dl2_file_g, dl2_file_p,
         nfiles_gammas, nfiles_protons,
         n_bins_energy, n_bins_gammaness, n_bins_theta2, noff,
         obstime = 50 * 3600 * u.s):
>>>>>>> d7e9a71a
    """
    Main function to find the best cuts to calculate the sensitivity
    based on a given a MC data subset

    Parameters
    ---------
    simtelfile_gammas: `string` path to simtelfile of gammas with mc info
    simtelfile_protons: `string` path to simtelfile of protons with mc info
    dl2_file_g: `string` path to h5 file of reconstructed gammas
    dl2_file_p: `string' path to h5 file of reconstructed protons
    nfiles_gammas: `int` number of simtel gamma files reconstructed
    nfiles_protons: `int` number of simtel proton files reconstructed
    n_bins_energy: `int` number of bins in energy
    n_bins_gammaness: `int` number of bins in gammaness
    n_bins_theta2: `int` number of bins in theta2
    noff: `float` ratio between the background and the signal region
    obstime: `Quantity` Observation time in seconds

    Returns
    ---------
    energy: `array` center of energy bins
    sensitivity: `array` sensitivity per energy bin

    """

    # Read simulated and reconstructed values
    gammaness_g, theta2_g, e_reco_g, e_true_g, mc_par_g, events_g = process_mc(simtelfile_gammas,
                                                                               dl2_file_g, 'gamma')
    gammaness_p, angdist2_p, e_reco_p, e_true_p, mc_par_p, events_p = process_mc(simtelfile_protons,
<<<<<<< HEAD
                                                                                 dl2_file_p, 'proton')
=======
                                                             dl2_file_p, 'proton')

    mc_par_g['sim_ev'] = mc_par_g['sim_ev']*nfiles_gammas
    mc_par_p['sim_ev'] = mc_par_p['sim_ev']*nfiles_protons

    # Pass units to GeV and cm2
    mc_par_g['emin'] = mc_par_g['emin'].to(u.GeV)
    mc_par_g['emax'] = mc_par_g['emax'].to(u.GeV)
>>>>>>> d7e9a71a

    mc_par_g['sim_ev'] = mc_par_g['sim_ev'] * nfiles_gammas
    mc_par_p['sim_ev'] = mc_par_p['sim_ev'] * nfiles_protons

    # Pass units to GeV and cm2
    mc_par_g['emin'] = mc_par_g['emin'] * u.GeV / u.TeV
    mc_par_g['emax'] = mc_par_g['emax'] * u.GeV / u.TeV

<<<<<<< HEAD
    mc_par_p['emin'] = mc_par_p['emin'] * u.GeV / u.TeV
    mc_par_p['emax'] = mc_par_p['emax'] * u.GeV / u.TeV

    mc_par_g['area_sim'] = mc_par_g['area_sim'] * u.m ** 2
    mc_par_p['area_sim'] = mc_par_p['area_sim'] * u.m ** 2

    # Set binning for sensitivity calculation
    # TODO: This information should be read from the files
    emin_sensitivity = 10 ** 1 * u.GeV  # mc_par_g['emin']
    emax_sensitivity = 10 ** 5 * u.GeV  # mc_par_g['emax']

    energy = np.logspace(np.log10(emin_sensitivity.to_value()),
                         np.log10(emax_sensitivity.to_value()), n_bins_energy + 1) * u.GeV

    gammaness_bins, theta2_bins = bin_definition(n_bins_gammaness, n_bins_theta2)

    # Extract spectral parameterss
=======
    # Set binning for sensitivity calculation
    # TODO: This information should be read from the files
    emin_sensitivity = 10**1 * u.GeV #  mc_par_g['emin']
    emax_sensitivity = 10**5 * u.GeV #  mc_par_g['emax']

    energy = np.logspace(np.log10(emin_sensitivity.to_value()),
                np.log10(emax_sensitivity.to_value()), n_bins_energy + 1) * u.GeV

    gammaness_bins, theta2_bins = bin_definition(n_bins_gammaness, n_bins_theta2)

    # Extract spectral parameters
>>>>>>> d7e9a71a
    dFdE, crab_par = crab_hegra(energy)
    dFdEd0, proton_par = proton_bess(energy)

    bins = np.logspace(np.log10(emin_sensitivity.to_value()), np.log10(emax_sensitivity.to_value()), n_bins_energy + 1)
<<<<<<< HEAD
    y0 = mc_par_g['sim_ev'] / (mc_par_g['emax'].to_value() ** (mc_par_g['sp_idx'] + 1) \
                               - mc_par_g['emin'].to_value() ** (mc_par_g['sp_idx'] + 1)) \
         * (mc_par_g['sp_idx'] + 1)
    y = y0 * (bins[1:] ** (crab_par['alpha'] + 1) - bins[:-1] ** (crab_par['alpha'] + 1)) / (crab_par['alpha'] + 1)
=======
    y0 = mc_par_g['sim_ev'] / (mc_par_g['emax'].to_value()**(mc_par_g['sp_idx'] + 1) \
                               - mc_par_g['emin'].to_value()**(mc_par_g['sp_idx'] + 1)) \
        * (mc_par_g['sp_idx'] + 1)
    y = y0 * (bins[1:]**(crab_par['alpha'] + 1) - bins[:-1]**(crab_par['alpha'] + 1)) / (crab_par['alpha'] + 1)
>>>>>>> d7e9a71a

    n_sim_bin = y

    # Rates and weights
    rate_g = rate(mc_par_g['emin'], mc_par_g['emax'], crab_par['alpha'],
                  mc_par_g['cone'], mc_par_g['area_sim'],
                  crab_par['f0'], crab_par['e0'])

    rate_p = rate(mc_par_p['emin'], mc_par_p['emax'], proton_par['alpha'],
                  mc_par_p['cone'], mc_par_p['area_sim'],
                  proton_par['f0'], proton_par['e0'])

    w_g = weight(mc_par_g['emin'], mc_par_g['emax'], mc_par_g['sp_idx'],
                 crab_par['alpha'], rate_g,
                 mc_par_g['sim_ev'], crab_par['e0'])

    w_p = weight(mc_par_p['emin'], mc_par_p['emax'], mc_par_p['sp_idx'],
                 proton_par['alpha'], rate_p,
                 mc_par_p['sim_ev'], proton_par['e0'])

    rate_weighted_g = ((e_true_g / crab_par['e0']) ** (crab_par['alpha'] - mc_par_g['sp_idx'])) \
                      * w_g
    rate_weighted_p = ((e_true_p / proton_par['e0']) ** (proton_par['alpha'] - mc_par_p['sp_idx'])) \
                      * w_p

<<<<<<< HEAD
    p_contained, ang_area_p = ring_containment(angdist2_p, 0.4 * u.deg, 0.3 * u.deg)

=======
    rate_weighted_g = ((e_true_g / crab_par['e0'])**(crab_par['alpha'] - mc_par_g['sp_idx'])) \
                * w_g
    rate_weighted_p = ((e_true_p / proton_par['e0'])**(proton_par['alpha'] - mc_par_p['sp_idx'])) \
                * w_p

    p_contained, ang_area_p = ring_containment(angdist2_p, 0.4 * u.deg, 0.3 * u.deg)

>>>>>>> d7e9a71a
    # FIX: ring_radius and ring_halfwidth should have units of deg
    # FIX: hardcoded at the moment, but ring_radius should be read from
    # the gamma file (point-like) or given as input (diffuse).
    # FIX: ring_halfwidth should be given as input
    area_ratio_p = np.pi * theta2_bins / ang_area_p
    # ratio between the area where we search for protons ang_area_p
    # and the area where we search for gammas math.pi * t

    # Arrays to contain the number of gammas and hadrons for different cuts
<<<<<<< HEAD
    final_gamma = np.ndarray(shape=(n_bins_energy, n_bins_gammaness, n_bins_theta2))
    final_hadrons = np.ndarray(shape=(n_bins_energy, n_bins_gammaness, n_bins_theta2))
    pre_gamma = np.ndarray(shape=(n_bins_energy, n_bins_gammaness, n_bins_theta2))
    pre_hadrons = np.ndarray(shape=(n_bins_energy, n_bins_gammaness, n_bins_theta2))
=======
    final_gamma = np.ndarray(shape = (n_bins_energy, n_bins_gammaness, n_bins_theta2))
    final_hadrons = np.ndarray(shape = (n_bins_energy, n_bins_gammaness, n_bins_theta2))
    pre_gamma = np.ndarray(shape = (n_bins_energy, n_bins_gammaness, n_bins_theta2))
    pre_hadrons = np.ndarray(shape = (n_bins_energy, n_bins_gammaness, n_bins_theta2))
>>>>>>> d7e9a71a

    ngamma_per_ebin = np.ndarray(n_bins_energy)
    nhadron_per_ebin = np.ndarray(n_bins_energy)

    total_rate_proton = np.sum(rate_weighted_p)
    total_rate_gamma = np.sum(rate_weighted_g)
    print("Total rate triggered proton [Hz]", total_rate_proton)
    print("Total rate triggered gamma [Hz]", total_rate_gamma)

    # Weight events and count number of events per bin:
    for i in range(0, n_bins_energy):  # binning in energy
<<<<<<< HEAD
        total_rate_proton_ebin = np.sum(rate_weighted_p[(e_reco_p < energy[i + 1]) & (e_reco_p > energy[i])])
        total_rate_gamma_ebin = np.sum(rate_weighted_g[(e_reco_g < energy[i + 1]) & (e_reco_g > energy[i])])

        print("********Energy bin [GeV]*****")
        print(energy[i], energy[i + 1])
=======
        total_rate_proton_ebin = np.sum(rate_weighted_p[(e_reco_p < energy[i+1]) & (e_reco_p > energy[i])])
        total_rate_gamma_ebin = np.sum(rate_weighted_g[(e_reco_g < energy[i+1]) & (e_reco_g > energy[i])])

        print("********Energy bin [GeV]*****")
        print(energy[i], energy[i+1])
>>>>>>> d7e9a71a
        print("**************")
        print("Total rate triggered proton in this bin [Hz]", total_rate_proton_ebin)
        print("Total rate triggered gamma in this bin [Hz]", total_rate_gamma_ebin)

<<<<<<< HEAD
        for j in range(0, n_bins_gammaness):  # cut in gammaness
            for k in range(0, n_bins_theta2):  # cut in theta2
                rate_g_ebin = np.sum(rate_weighted_g[(e_reco_g < energy[i + 1]) & (e_reco_g > energy[i]) \
                                                     & (gammaness_g > gammaness_bins[j]) & (theta2_g < theta2_bins[k])])

                rate_p_ebin = np.sum(rate_weighted_p[(e_reco_p < energy[i + 1]) & (e_reco_p > energy[i]) \
                                                     & (gammaness_p > gammaness_bins[j]) & p_contained])
                final_gamma[i][j][k] = (rate_g_ebin * obstime).to_value()
                final_hadrons[i][j][k] = (rate_p_ebin * obstime).to_value() * area_ratio_p[k]

                pre_gamma[i][j][k] = e_reco_g[(e_reco_g < energy[i + 1]) & (e_reco_g > energy[i]) \
                                              & (gammaness_g > gammaness_bins[j]) & (theta2_g < theta2_bins[k])].shape[
                    0]
                pre_hadrons[i][j][k] = e_reco_p[(e_reco_p < energy[i + 1]) & (e_reco_p > energy[i]) \
                                                & (gammaness_p > gammaness_bins[j]) & p_contained].shape[0]

                ngamma_per_ebin[i] = np.sum(
                    rate_weighted_g[(e_reco_g < energy[i + 1]) & (e_reco_g > energy[i])].to(u.TeV / u.s).value) \
                                     * obstime.to(u.s).value
                nhadron_per_ebin[i] = np.sum(
                    rate_weighted_p[(e_reco_p < energy[i + 1]) & (e_reco_p > energy[i])].to(u.TeV / u.s).value) \
                                      * obstime.to(u.s).value

    n_excesses_5sigma, sensitivity_3Darray = calculate_sensitivity_lima(final_gamma, final_hadrons * noff, 1 / noff,
                                                                        n_bins_energy, n_bins_gammaness, n_bins_theta2)
=======
        for j in range(0, n_bins_gammaness):  #  cut in gammaness
            for k in range(0, n_bins_theta2):  #  cut in theta2                
                rate_g_ebin = np.sum(rate_weighted_g[(e_reco_g < energy[i+1]) & (e_reco_g > energy[i]) \
                                            & (gammaness_g > gammaness_bins[j]) & (theta2_g < theta2_bins[k])])

                rate_p_ebin = np.sum(rate_weighted_p[(e_reco_p < energy[i+1]) & (e_reco_p > energy[i]) \
                                            & (gammaness_p > gammaness_bins[j]) & p_contained])
                final_gamma[i][j][k] = rate_g_ebin * obstime
                final_hadrons[i][j][k] = rate_p_ebin * obstime * area_ratio_p[k]

                pre_gamma[i][j][k] = e_reco_g[(e_reco_g < energy[i+1]) & (e_reco_g > energy[i]) \
                                            & (gammaness_g > gammaness_bins[j]) & (theta2_g < theta2_bins[k])].shape[0]
                pre_hadrons[i][j][k] = e_reco_p[(e_reco_p < energy[i+1]) & (e_reco_p > energy[i]) \
                                            & (gammaness_p > gammaness_bins[j]) & p_contained].shape[0]

                ngamma_per_ebin[i] = np.sum(rate_weighted_g[(e_reco_g < energy[i+1]) & (e_reco_g > energy[i])]) * obstime
                nhadron_per_ebin[i] = np.sum(rate_weighted_p[(e_reco_p < energy[i+1]) & (e_reco_p > energy[i])]) * obstime

    n_excesses_5sigma, sensitivity_3Darray = calculate_sensitivity_lima(final_gamma, final_hadrons * noff, 1/noff,
                                                  n_bins_energy, n_bins_gammaness, n_bins_theta2)
>>>>>>> d7e9a71a
    # Avoid bins which are empty or have too few events:
    min_num_events = 10
    min_pre_events = 10

    # Minimum number of gamma and proton events in a bin to be taken into account for minimization
    for i in range(0, n_bins_energy):
        for j in range(0, n_bins_gammaness):
            for k in range(0, n_bins_theta2):
<<<<<<< HEAD
                conditions = (not np.isfinite(sensitivity_3Darray[i, j, k])) or (sensitivity_3Darray[i, j, k] <= 0) \
                             or (final_hadrons[i, j, k] < min_num_events) \
                             or (pre_gamma[i, j, k] < min_pre_events) \
                             or (pre_hadrons[i, j, k] < min_pre_events)
=======
                conditions = (not np.isfinite(sensitivity_3Darray[i,j,k])) or (sensitivity_3Darray[i,j,k]<=0) \
                             or (final_hadrons[i,j,k] < min_num_events) \
                             or (pre_gamma[i,j,k] < min_pre_events) \
                             or (pre_hadrons[i,j,k] < min_pre_events)
>>>>>>> d7e9a71a
                if conditions:
                    sensitivity_3Darray[i][j][k] = np.inf

    # Quantities to show in the results
<<<<<<< HEAD
    sensitivity = np.ndarray(shape=n_bins_energy)
    n_excesses_min = np.ndarray(shape=n_bins_energy)
    eff_g = np.ndarray(shape=n_bins_energy)
    eff_p = np.ndarray(shape=n_bins_energy)
    gcut = np.ndarray(shape=n_bins_energy)
    tcut = np.ndarray(shape=n_bins_energy)
    ngammas = np.ndarray(shape=n_bins_energy)
    nhadrons = np.ndarray(shape=n_bins_energy)
    gammarate = np.ndarray(shape=n_bins_energy)
    hadronrate = np.ndarray(shape=n_bins_energy)
    eff_area = np.ndarray(shape=n_bins_energy)
    nevents_gamma = np.ndarray(shape=n_bins_energy)
    nevents_proton = np.ndarray(shape=n_bins_energy)
=======
    sensitivity = np.ndarray(shape = n_bins_energy)
    n_excesses_min = np.ndarray(shape = n_bins_energy)
    eff_g = np.ndarray(shape = n_bins_energy)
    eff_p = np.ndarray(shape = n_bins_energy)
    gcut = np.ndarray(shape = n_bins_energy)
    tcut = np.ndarray(shape = n_bins_energy)
    ngammas = np.ndarray(shape = n_bins_energy)
    nhadrons = np.ndarray(shape = n_bins_energy)
    gammarate = np.ndarray(shape = n_bins_energy)
    hadronrate = np.ndarray(shape = n_bins_energy)
    eff_area = np.ndarray(shape = n_bins_energy)
    nevents_gamma = np.ndarray(shape = n_bins_energy)
    nevents_proton = np.ndarray(shape = n_bins_energy)
>>>>>>> d7e9a71a

    # Calculate the minimum sensitivity per energy bin
    for i in range(0, n_bins_energy):
        ind = np.unravel_index(np.nanargmin(sensitivity_3Darray[i], axis=None), sensitivity_3Darray[i].shape)
        gcut[i] = gammaness_bins[ind[0]]
        tcut[i] = theta2_bins[ind[1]].to_value()
        ngammas[i] = final_gamma[i][ind]
        nhadrons[i] = final_hadrons[i][ind]
<<<<<<< HEAD
        gammarate[i] = final_gamma[i][ind] / (obstime.to(u.min)).to_value()
        hadronrate[i] = final_hadrons[i][ind] / (obstime.to(u.min)).to_value()
        n_excesses_min[i] = n_excesses_5sigma[i][ind]
        sensitivity[i] = sensitivity_3Darray[i][ind]
        eff_g[i] = final_gamma[i][ind] / ngamma_per_ebin[i]
        eff_p[i] = final_hadrons[i][ind] / nhadron_per_ebin[i]

        e_aftercuts = e_true_g[(e_reco_g < energy[i + 1]) & (e_reco_g > energy[i]) \
                               & (gammaness_g > gammaness_bins[ind[0]]) & (theta2_g < theta2_bins[ind[1]])]
=======
        gammarate[i] = final_gamma[i][ind]/(obstime.to(u.min)).to_value()
        hadronrate[i] = final_hadrons[i][ind]/(obstime.to(u.min)).to_value()
        n_excesses_min[i] =  n_excesses_5sigma[i][ind]
        sensitivity[i] = sensitivity_3Darray[i][ind]
        eff_g[i] = final_gamma[i][ind]/ngamma_per_ebin[i]
        eff_p[i] = final_hadrons[i][ind]/nhadron_per_ebin[i]

        e_aftercuts = e_true_g[(e_reco_g < energy[i+1]) & (e_reco_g > energy[i]) \
                               & (gammaness_g > gammaness_bins[ind[0]]) & (theta2_g < theta2_bins[ind[1]])]

        e_aftercuts_p = e_true_p[(e_reco_p < energy[i+1]) & (e_reco_p > energy[i]) \
                                 & p_contained]
>>>>>>> d7e9a71a

        e_aftercuts_p = e_true_p[(e_reco_p < energy[i + 1]) & (e_reco_p > energy[i]) \
                                 & p_contained]

<<<<<<< HEAD
        e_aftercuts_w = np.sum(np.power(e_aftercuts, crab_par['alpha'] - mc_par_g['sp_idx']))

        eff_area[i] = e_aftercuts_w.to_value() / n_sim_bin[i] * mc_par_g['area_sim'].to(u.m ** 2).to_value()
=======
        eff_area[i] = e_aftercuts_w.to_value() / n_sim_bin[i] * mc_par_g['area_sim'].to(u.m**2).to_value()
>>>>>>> d7e9a71a

        nevents_gamma[i] = e_aftercuts.shape[0]
        nevents_proton[i] = e_aftercuts_p.shape[0]

    # Compute sensitivity in flux units
    egeom = np.sqrt(energy[1:] * energy[:-1])
    dFdE, par = crab_hegra(egeom)
<<<<<<< HEAD
    sensitivity_flux = sensitivity / 100 * (dFdE * egeom * egeom).to(u.erg / (u.cm ** 2 * u.s))

    list_of_tuples = list(zip(energy[:energy.shape[0] - 2].to_value(), energy[1:].to_value(), gcut, tcut,
                              ngammas, nhadrons,
                              gammarate, hadronrate,
                              n_excesses_min, sensitivity_flux.to_value(), eff_area,
                              eff_g, eff_p, nevents_gamma, nevents_proton))
    result = pd.DataFrame(list_of_tuples,
                          columns=['ebin_low', 'ebin_up', 'gammaness_cut', 'theta2_cut',
                                   'n_gammas', 'n_hadrons',
                                   'gamma_rate', 'hadron_rate',
                                   'n_excesses_min', 'sensitivity', 'eff_area',
                                   'eff_gamma', 'eff_hadron',
                                   'nevents_g', 'nevents_p'])

    units = [energy.unit, energy.unit, "", u.s, "", "",
             u.min ** -1, u.min ** -1, "",
             sensitivity_flux.unit, mc_par_g['area_sim'].to(u.m ** 2).unit, "", "", "", ""]

=======
    sensitivity_flux = sensitivity / 100 * (dFdE * egeom * egeom).to(u.erg / (u.cm**2 * u.s))

    list_of_tuples = list(zip(energy[:energy.shape[0]-2].to_value(), energy[1:].to_value(), gcut, tcut,
                            ngammas, nhadrons,
                            gammarate, hadronrate,
                            n_excesses_min, sensitivity_flux.to_value(), eff_area,
                              eff_g, eff_p, nevents_gamma, nevents_proton))
    result = pd.DataFrame(list_of_tuples,
                           columns=['ebin_low', 'ebin_up', 'gammaness_cut', 'theta2_cut',
                                    'n_gammas', 'n_hadrons',
                                    'gamma_rate', 'hadron_rate',
                                    'n_excesses_min', 'sensitivity','eff_area',
                                    'eff_gamma', 'eff_hadron',
                                    'nevents_g', 'nevents_p'])

    units = [energy.unit, energy.unit,"", theta2_bins.unit,"", "",
             u.min**-1, u.min**-1, "",
             sensitivity_flux.unit, mc_par_g['area_sim'].to(u.m**2).unit, "", "", "", ""]
    
>>>>>>> d7e9a71a
    # sensitivity_minimization_plot(n_bins_energy, n_bins_gammaness, n_bins_theta2, energy, sensitivity_3Darray)
    # plot_positions_survived_events(events_g,
    #                               events_p,
    #                               gammaness_g, gammaness_p,
    #                               theta2_g, p_contained, sensitivity_3Darray, energy, n_bins_energy, g, t)
<<<<<<< HEAD
=======
    
>>>>>>> d7e9a71a

    return energy, sensitivity, result, units, gcut, tcut


def sensitivity(simtelfile_gammas, simtelfile_protons,
<<<<<<< HEAD
                dl2_file_g, dl2_file_p,
                nfiles_gammas, nfiles_protons,
                n_bins_energy, gcut, tcut, noff,
                obstime=50 * 3600 * u.s):
=======
         dl2_file_g, dl2_file_p,
         nfiles_gammas, nfiles_protons,
         n_bins_energy, gcut, tcut, noff,
         obstime = 50 * 3600 * u.s):
>>>>>>> d7e9a71a
    """
    Main function to calculate the sensitivity given a MC dataset

    Parameters
    ---------
    simtelfile_gammas: `string` path to simtelfile of gammas with mc info
    simtelfile_protons: `string` path to simtelfile of protons with mc info
    dl2_file_g: `string` path to h5 file of reconstructed gammas
    dl2_file_p: `string' path to h5 file of reconstructed protons
    nfiles_gammas: `int` number of simtel gamma files reconstructed
    nfiles_protons: `int` number of simtel proton files reconstructed
    n_bins_energy: `int` number of bins in energy
    n_bins_gammaness: `int` number of bins in gammaness
    n_bins_theta2: `int` number of bins in theta2
    noff: `float` ratio between the background and the signal region
    obstime: `Quantity` Observation time in seconds

    Returns
    ---------
    energy: `array` center of energy bins
    sensitivity: `array` sensitivity per energy bin

    """

    # Read simulated and reconstructed values
    gammaness_g, theta2_g, e_reco_g, e_true_g, mc_par_g, events_g = process_mc(simtelfile_gammas,
                                                                               dl2_file_g, 'gamma')
    gammaness_p, angdist2_p, e_reco_p, e_true_p, mc_par_p, events_p = process_mc(simtelfile_protons,
                                                                                 dl2_file_p, 'proton')

    mc_par_g['sim_ev'] = mc_par_g['sim_ev'] * nfiles_gammas
    mc_par_p['sim_ev'] = mc_par_p['sim_ev'] * nfiles_protons

    # Pass units to GeV and cm2
    mc_par_g['emin'] = mc_par_g['emin'] * u.GeV / u.TeV
    mc_par_g['emax'] = mc_par_g['emax'] * u.GeV / u.TeV

    mc_par_p['emin'] = mc_par_p['emin'] * u.GeV / u.TeV
    mc_par_p['emax'] = mc_par_p['emax'] * u.GeV / u.TeV

    mc_par_g['area_sim'] = mc_par_g['area_sim'] * u.m ** 2
    mc_par_p['area_sim'] = mc_par_p['area_sim'] * u.m ** 2

    # Set binning for sensitivity calculation
<<<<<<< HEAD
    emin_sensitivity = 10 ** 1 * u.GeV  # mc_par_g['emin']
    emax_sensitivity = 10 ** 5 * u.GeV  # mc_par_g['emax']

    energy = np.logspace(np.log10(emin_sensitivity.to_value()),
                         np.log10(emax_sensitivity.to_value()), n_bins_energy + 1) * u.GeV
=======
    emin_sensitivity = 10**1 * u.GeV #mc_par_g['emin']
    emax_sensitivity = 10**5 * u.GeV #mc_par_g['emax']

    energy = np.logspace(np.log10(emin_sensitivity.to_value()),
                np.log10(emax_sensitivity.to_value()), n_bins_energy + 1) * u.GeV
>>>>>>> d7e9a71a

    # Extract spectral parameters
    dFdE, crab_par = crab_hegra(energy)
    dFdEd0, proton_par = proton_bess(energy)

    bins = np.logspace(np.log10(emin_sensitivity.to_value()), np.log10(emax_sensitivity.to_value()), n_bins_energy + 1)
<<<<<<< HEAD
    y0 = mc_par_g['sim_ev'] / (mc_par_g['emax'].to_value() ** (mc_par_g['sp_idx'] + 1) \
                               - mc_par_g['emin'].to_value() ** (mc_par_g['sp_idx'] + 1)) \
         * (mc_par_g['sp_idx'] + 1)
    y = y0 * (bins[1:] ** (crab_par['alpha'] + 1) - bins[:-1] ** (crab_par['alpha'] + 1)) / (crab_par['alpha'] + 1)
=======
    y0 = mc_par_g['sim_ev'] / (mc_par_g['emax'].to_value()**(mc_par_g['sp_idx'] + 1) \
                               - mc_par_g['emin'].to_value()**(mc_par_g['sp_idx'] + 1)) \
        * (mc_par_g['sp_idx'] + 1)
    y = y0 * (bins[1:]**(crab_par['alpha'] + 1) - bins[:-1]**(crab_par['alpha'] + 1)) / (crab_par['alpha'] + 1)
>>>>>>> d7e9a71a

    n_sim_bin = y

    # Rates and weights
    rate_g = rate(mc_par_g['emin'], mc_par_g['emax'], crab_par['alpha'],
                  mc_par_g['cone'], mc_par_g['area_sim'],
                  crab_par['f0'], crab_par['e0'])

    rate_p = rate(mc_par_p['emin'], mc_par_p['emax'], proton_par['alpha'],
                  mc_par_p['cone'], mc_par_p['area_sim'],
                  proton_par['f0'], proton_par['e0'])

    w_g = weight(mc_par_g['emin'], mc_par_g['emax'], mc_par_g['sp_idx'],
                 crab_par['alpha'], rate_g,
                 mc_par_g['sim_ev'], crab_par['e0'])

    w_p = weight(mc_par_p['emin'], mc_par_p['emax'], mc_par_p['sp_idx'],
<<<<<<< HEAD
                 proton_par['alpha'], rate_p,
                 mc_par_p['sim_ev'], proton_par['e0'])

    rate_weighted_g = ((e_true_g / crab_par['e0']) ** (crab_par['alpha'] - mc_par_g['sp_idx'])) \
                      * w_g
    rate_weighted_p = ((e_true_p / proton_par['e0']) ** (proton_par['alpha'] - mc_par_p['sp_idx'])) \
                      * w_p
=======
                    proton_par['alpha'], rate_p,
                    mc_par_p['sim_ev'], proton_par['e0'])

    rate_weighted_g = ((e_true_g / crab_par['e0'])**(crab_par['alpha'] - mc_par_g['sp_idx'])) \
                * w_g
    rate_weighted_p = ((e_true_p / proton_par['e0'])**(proton_par['alpha'] - mc_par_p['sp_idx'])) \
                * w_p
>>>>>>> d7e9a71a

    p_contained, ang_area_p = ring_containment(angdist2_p, 0.4 * u.deg, 0.3 * u.deg)
    # FIX: ring_radius and ring_halfwidth should have units of deg
    # FIX: hardcoded at the moment, but ring_radius should be read from
    # the gamma file (point-like) or given as input (diffuse).
    # FIX: ring_halfwidth should be given as input
    area_ratio_p = np.pi * tcut / ang_area_p
    # ratio between the area where we search for protons ang_area_p
    # and the area where we search for gammas math.pi * t

    # Arrays to contain the number of gammas and hadrons for different cuts
    final_gamma = np.ndarray(shape=(n_bins_energy))
    final_hadrons = np.ndarray(shape=(n_bins_energy))
    pre_gamma = np.ndarray(shape=(n_bins_energy))
    pre_hadrons = np.ndarray(shape=(n_bins_energy))

    ngamma_per_ebin = np.ndarray(n_bins_energy)
    nhadron_per_ebin = np.ndarray(n_bins_energy)

    # Weight events and count number of events per bin:
<<<<<<< HEAD
    for i in range(n_bins_energy):  # binning in energy
        rate_g_ebin = np.sum(rate_weighted_g[(e_reco_g < energy[i + 1]) & (e_reco_g > energy[i]) \
                                             & (gammaness_g > gcut[i]) & (theta2_g < tcut[i])])

        rate_p_ebin = np.sum(rate_weighted_p[(e_reco_p < energy[i + 1]) & (e_reco_p > energy[i]) \
                                             & (gammaness_p > gcut[i]) & p_contained])
        final_gamma[i] = (rate_g_ebin * obstime).value
        final_hadrons[i] = (rate_p_ebin * obstime).value * area_ratio_p[i]

        pre_gamma[i] = e_reco_g[(e_reco_g < energy[i + 1]) & (e_reco_g > energy[i]) \
                                & (gammaness_g > gcut[i]) & (theta2_g < tcut[i])].shape[0]
        pre_hadrons[i] = e_reco_p[(e_reco_p < energy[i + 1]) & (e_reco_p > energy[i]) \
                                  & (gammaness_p > gcut[i]) & p_contained].shape[0]

        ngamma_per_ebin[i] = np.sum(
            rate_weighted_g[(e_reco_g < energy[i + 1]) & (e_reco_g > energy[i])].to(u.TeV / u.s).value) \
                             * obstime.to(u.s).value
        nhadron_per_ebin[i] = np.sum(
            rate_weighted_p[(e_reco_p < energy[i + 1]) & (e_reco_p > energy[i])].to(u.TeV / u.s).value) \
                              * obstime.to(u.s).value

    n_excesses_5sigma, sensitivity_3Darray = calculate_sensitivity_lima_ebin(final_gamma, final_hadrons * noff,
                                                                             1 / noff,
                                                                             n_bins_energy)
=======
    for i in range(0,n_bins_energy):  #  binning in energy
        rate_g_ebin = np.sum(rate_weighted_g[(e_reco_g < energy[i+1]) & (e_reco_g > energy[i]) \
                                    & (gammaness_g > gcut[i]) & (theta2_g < tcut[i])])

        rate_p_ebin = np.sum(rate_weighted_p[(e_reco_p < energy[i+1]) & (e_reco_p > energy[i]) \
                                    & (gammaness_p > gcut[i]) & p_contained])
        final_gamma[i] = rate_g_ebin * obstime
        final_hadrons[i] = rate_p_ebin * obstime * area_ratio_p[i]

        pre_gamma[i] = e_reco_g[(e_reco_g < energy[i+1]) & (e_reco_g > energy[i]) \
                                & (gammaness_g > gcut[i]) & (theta2_g < tcut[i])].shape[0]
        pre_hadrons[i] = e_reco_p[(e_reco_p < energy[i+1]) & (e_reco_p > energy[i]) \
                                  & (gammaness_p > gcut[i]) & p_contained].shape[0]

        ngamma_per_ebin[i] = np.sum(rate_weighted_g[(e_reco_g < energy[i+1]) & (e_reco_g > energy[i])]) * obstime
        nhadron_per_ebin[i] = np.sum(rate_weighted_p[(e_reco_p < energy[i+1]) & (e_reco_p > energy[i])]) * obstime

    n_excesses_5sigma, sensitivity_3Darray = calculate_sensitivity_lima_ebin(final_gamma, final_hadrons * noff, 1/noff,
                                                  n_bins_energy)
>>>>>>> d7e9a71a
    # Avoid bins which are empty or have too few events:
    min_num_events = 5
    min_pre_events = 5
    # Minimum number of gamma and proton events in a bin to be taken into account for minimization
    for i in range(0, n_bins_energy):
        conditions = (not np.isfinite(sensitivity_3Darray[i])) or (sensitivity_3Darray[i] <= 0) \
                     or (final_hadrons[i] < min_num_events) \
                     or (pre_gamma[i] < min_pre_events) \
                     or (pre_hadrons[i] < min_pre_events)
        if conditions:
            sensitivity_3Darray[i] = np.inf

<<<<<<< HEAD
    # Quantities to show in the results
    sensitivity = np.ndarray(shape=n_bins_energy)
    n_excesses_min = np.ndarray(shape=n_bins_energy)
    eff_g = np.ndarray(shape=n_bins_energy)
    eff_p = np.ndarray(shape=n_bins_energy)
    ngammas = np.ndarray(shape=n_bins_energy)
    nhadrons = np.ndarray(shape=n_bins_energy)
    gammarate = np.ndarray(shape=n_bins_energy)
    hadronrate = np.ndarray(shape=n_bins_energy)
    eff_area = np.ndarray(shape=n_bins_energy)
    nevents_gamma = np.ndarray(shape=n_bins_energy)
    nevents_proton = np.ndarray(shape=n_bins_energy)
=======
    #Quantities to show in the results
    sensitivity = np.ndarray(shape = n_bins_energy)
    n_excesses_min = np.ndarray(shape = n_bins_energy)
    eff_g = np.ndarray(shape = n_bins_energy)
    eff_p = np.ndarray(shape = n_bins_energy)
    ngammas = np.ndarray(shape = n_bins_energy)
    nhadrons = np.ndarray(shape = n_bins_energy)
    gammarate = np.ndarray(shape = n_bins_energy)
    hadronrate = np.ndarray(shape = n_bins_energy)
    eff_area = np.ndarray(shape = n_bins_energy)
    nevents_gamma = np.ndarray(shape = n_bins_energy)
    nevents_proton = np.ndarray(shape = n_bins_energy)
>>>>>>> d7e9a71a

    # Calculate the minimum sensitivity per energy bin
    for i in range(0, n_bins_energy):
        ngammas[i] = final_gamma[i]
        nhadrons[i] = final_hadrons[i]
<<<<<<< HEAD
        gammarate[i] = final_gamma[i] / (obstime.to(u.min)).to_value()
        hadronrate[i] = final_hadrons[i] / (obstime.to(u.min)).to_value()
        n_excesses_min[i] = n_excesses_5sigma[i]
        sensitivity[i] = sensitivity_3Darray[i]
        eff_g[i] = final_gamma[i] / ngamma_per_ebin[i]
        eff_p[i] = final_hadrons[i] / nhadron_per_ebin[i]

        e_aftercuts = e_true_g[(e_reco_g < energy[i + 1]) & (e_reco_g > energy[i]) \
                               & (gammaness_g > gcut[i]) & (theta2_g < tcut[i])]

        e_aftercuts_p = e_true_p[(e_reco_p < energy[i + 1]) & (e_reco_p > energy[i]) \
=======
        gammarate[i] = final_gamma[i]/(obstime.to(u.min)).to_value()
        hadronrate[i] = final_hadrons[i]/(obstime.to(u.min)).to_value()
        n_excesses_min[i] =  n_excesses_5sigma[i]
        sensitivity[i] = sensitivity_3Darray[i]
        eff_g[i] = final_gamma[i]/ngamma_per_ebin[i]
        eff_p[i] = final_hadrons[i]/nhadron_per_ebin[i]

        e_aftercuts = e_true_g[(e_reco_g < energy[i+1]) & (e_reco_g > energy[i]) \
                               & (gammaness_g > gcut[i]) & (theta2_g < tcut[i])]

        e_aftercuts_p = e_true_p[(e_reco_p < energy[i+1]) & (e_reco_p > energy[i]) \
>>>>>>> d7e9a71a
                                 & (gammaness_p > gcut[i]) & p_contained]

        e_aftercuts_w = np.sum(np.power(e_aftercuts, crab_par['alpha'] - mc_par_g['sp_idx']))

<<<<<<< HEAD
        e_w = np.sum(np.power(e_true_g[(e_reco_g < energy[i + 1]) & (e_reco_g > energy[i])],
                              crab_par['alpha'] - mc_par_g['sp_idx']))
=======
        e_w = np.sum(np.power(e_true_g[(e_reco_g < energy[i+1]) & (e_reco_g > energy[i])],
                              crab_par['alpha']-mc_par_g['sp_idx']))
>>>>>>> d7e9a71a

        eff_area[i] = e_aftercuts_w.to_value() / n_sim_bin[i] * mc_par_g['area_sim'].to(u.m ** 2).to_value()

        nevents_gamma[i] = e_aftercuts.shape[0]
        nevents_proton[i] = e_aftercuts_p.shape[0]

    # Compute sensitivity  in flux units

    egeom = np.sqrt(energy[1:] * energy[:-1])
    dFdE, par = crab_hegra(egeom)
<<<<<<< HEAD
    sensitivity_flux = sensitivity / 100 * (dFdE * egeom * egeom).to(u.TeV / (u.cm ** 2 * u.s))
=======
    sensitivity_flux = sensitivity / 100 * (dFdE * egeom * egeom).to(u.TeV / (u.cm**2 * u.s))
>>>>>>> d7e9a71a
    print("******** Energy [GeV] *********")
    print(egeom)
    print("**************")
    print("sensitivity ", sensitivity_flux)
    print("sensitivity [%]", sensitivity)
<<<<<<< HEAD
    list_of_tuples = list(zip(energy[:energy.shape[0] - 2].to_value(), energy[1:].to_value(), gcut, tcut,
                              ngammas, nhadrons,
                              gammarate, hadronrate,
                              n_excesses_min, sensitivity_flux.to_value(), eff_area,
                              eff_g, eff_p, nevents_gamma, nevents_proton))
    result = pd.DataFrame(list_of_tuples,
                          columns=['ebin_low', 'ebin_up', 'gammaness_cut', 'theta2_cut',
                                   'n_gammas', 'n_hadrons',
                                   'gamma_rate', 'hadron_rate',
                                   'n_excesses_min', 'sensitivity', 'eff_area',
                                   'eff_gamma', 'eff_hadron',
                                   'nevents_g', 'nevents_p'])

    units = [energy.unit, energy.unit, "", tcut.unit, "", "",
             u.min ** -1, u.min ** -1, "",
             sensitivity_flux.unit, mc_par_g['area_sim'].to(u.m ** 2).unit, "", "", "", ""]

    # sensitivity_minimization_plot(n_bins_energy, n_bins_gammaness, n_bins_theta2, energy, sensitivity)
    # plot_positions_survived_events(events_g,
    #                                events_p,
    #                                gammaness_g, gammaness_p,
    #                                theta2_g, p_contained, sensitivity, energy, n_bins_energy, gcut, tcut)

=======
    list_of_tuples = list(zip(energy[:energy.shape[0]-2].to_value(), energy[1:].to_value(), gcut, tcut,
                            ngammas, nhadrons,
                            gammarate, hadronrate,
                            n_excesses_min, sensitivity_flux.to_value(), eff_area,
                              eff_g, eff_p, nevents_gamma, nevents_proton))
    result = pd.DataFrame(list_of_tuples,
                           columns=['ebin_low', 'ebin_up', 'gammaness_cut', 'theta2_cut',
                                    'n_gammas', 'n_hadrons',
                                    'gamma_rate', 'hadron_rate',
                                    'n_excesses_min', 'sensitivity','eff_area',
                                    'eff_gamma', 'eff_hadron',
                                    'nevents_g', 'nevents_p'])

    units = [energy.unit, energy.unit,"", tcut.unit,"", "",
             u.min**-1, u.min**-1, "",
             sensitivity_flux.unit, mc_par_g['area_sim'].to(u.m**2).unit, "", "", "", ""]

    sensitivity_minimization_plot(n_bins_energy, n_bins_gammaness, n_bins_theta2, energy, sensitivity)
    plot_positions_survived_events(events_g,
                                   events_p,
                                   gammaness_g, gammaness_p,
                                   theta2_g, p_contained, sensitivity, energy, n_bins_energy, gcut, tcut)

>>>>>>> d7e9a71a
    # Build dataframe of events that survive the cuts:
    events = pd.concat((events_g, events_p))
    dl2 = pd.DataFrame(columns=events.keys())
    for i in range(0, n_bins_energy):
<<<<<<< HEAD
        df_bin = events[(10 ** events.mc_energy < energy[i + 1]) & (10 ** events.mc_energy > energy[i]) \
                        & (events.gammaness > gcut[i]) & (events.theta2 < tcut[i])]

        dl2 = pd.concat((dl2, df_bin))

    return energy, sensitivity, result, units, dl2
=======
        df_bin = events[(10**events.mc_energy < energy[i+1]) & (10**events.mc_energy > energy[i]) \
                               & (events.gammaness > gcut[i]) & (events.theta2 < tcut[i])]

        dl2 = pd.concat((dl2, df_bin))

    return energy, sensitivity, result, units, dl2
>>>>>>> d7e9a71a
<|MERGE_RESOLUTION|>--- conflicted
+++ resolved
@@ -2,22 +2,14 @@
 import pandas as pd
 import astropy.units as u
 from .plot_utils import sensitivity_minimization_plot, plot_positions_survived_events
-<<<<<<< HEAD
 from .mc import rate, weight
 from lstchain.spectra.crab import crab_hegra
-=======
-from .mc import rate, weight, power_law_integrated_distribution
-from lstchain.spectra.crab import crab_hegra, crab_magic
->>>>>>> d7e9a71a
 from lstchain.spectra.proton import proton_bess
 from gammapy.stats.poisson import excess_matching_significance_on_off
 from lstchain.reco.utils import reco_source_position_sky
 from astropy.coordinates.angle_utilities import angular_separation
 from lstchain.io import read_simu_info_merged_hdf5
-<<<<<<< HEAD
-=======
 from lstchain.io.io import dl2_params_lstcam_key
->>>>>>> d7e9a71a
 
 __all__ = ['read_sim_par',
            'process_mc',
@@ -81,33 +73,15 @@
     """
     from ..io.io import dl2_params_lstcam_key
     sim_par = read_sim_par(dl1_file)
-<<<<<<< HEAD
-    events = pd.read_hdf(dl2_file, key=dl2_params_lstcam_key)
-=======
+
     events = pd.read_hdf(dl2_file, key = dl2_params_lstcam_key)
->>>>>>> d7e9a71a
 
     # Filters:
     # TO DO: These cuts must be given in a configuration file
     # By now: only cut in leakage and intensity
     # we use all telescopes (number of events needs to be multiplied 
     # by the number of LSTs in the simulation)
-<<<<<<< HEAD
-    filter_good_events = (events.leakage < 0.2) & \
-                         (events.intensity > np.log10(50))
-    # (events.tel_id==1)
-    # (events.wl > 0.1)
-
-    events = events[filter_good_events]
-
-    e_reco = 10 ** events.reco_energy.to_numpy() * u.GeV
-    e_true = 10 ** events.mc_energy.to_numpy() * u.GeV
-
-    gammaness = events.gammaness
-
-    # TO DO: Focal length should be read from file
-    # focal_length = source.telescope_descriptions[1]['camera_settings']['focal_length'] * u.m
-=======
+
     filter_good_events =  (events.leakage < 0.2) & \
                           (events.intensity > 50)
                           #(events.tel_id==1)
@@ -124,16 +98,11 @@
 
     # TO DO: Focal length should be read from file
     #focal_length = source.telescope_descriptions[1]['camera_settings']['focal_length'] * u.m
->>>>>>> d7e9a71a
     focal_length = 28 * u.m
 
     # If the particle is a gamma ray, it returns the squared angular distance
     # from the reconstructed gamma-ray position and the simulated incoming position
-<<<<<<< HEAD
     if mc_type == 'gamma':
-=======
-    if mc_type=='gamma':
->>>>>>> d7e9a71a
         events = events[events.mc_type == 0]
         alt2 = events.mc_alt
         az2 = np.arctan(np.tan(events.mc_az))
@@ -179,18 +148,10 @@
     sensitivity: `numpy.ndarray` in percentage of Crab units
     """
     significance = n_excesses / np.sqrt(n_background * alpha)
-<<<<<<< HEAD
     sensitivity = 5 / significance * 100  # percentage of Crab
 
     return sensitivity
 
-
-=======
-    sensitivity = 5 / significance * 100  #  percentage of Crab
-
-    return sensitivity
-
->>>>>>> d7e9a71a
 def calculate_sensitivity_lima(n_excesses, n_background, alpha, n_bins_energy, n_bins_gammaness, n_bins_theta2):
     """
     Sensitivity calculation using the Li & Ma formula
@@ -217,35 +178,25 @@
 
     """
 
-<<<<<<< HEAD
     n_excesses_5sigma = excess_matching_significance_on_off( \
         n_off=n_background, alpha=alpha, significance=5, method='lima')
-=======
-    n_excesses_5sigma = excess_matching_significance_on_off(\
-        n_off = n_background, alpha = alpha, significance = 5, method = 'lima')
->>>>>>> d7e9a71a
+
 
     for i in range(0, n_bins_energy):
         for j in range(0, n_bins_gammaness):
             for k in range(0, n_bins_theta2):
                 if n_excesses_5sigma[i][j][k] < 10:
                     n_excesses_5sigma[i][j][k] = 10
-<<<<<<< HEAD
+
                 if n_excesses_5sigma[i, j, k] < 0.05 * n_background[i][j][k] / 5:
                     n_excesses_5sigma[i, j, k] = 0.05 * n_background[i][j][k] / 5
-=======
-                if n_excesses_5sigma[i,j,k] < 0.05 * n_background[i][j][k]/5:
-                    n_excesses_5sigma[i,j,k] = 0.05 * n_background[i][j][k]/5
->>>>>>> d7e9a71a
+
 
     sensitivity = n_excesses_5sigma / n_excesses * 100  # percentage of Crab
 
     return n_excesses_5sigma, sensitivity
 
-<<<<<<< HEAD
-
-=======
->>>>>>> d7e9a71a
+
 def calculate_sensitivity_lima_ebin(n_excesses, n_background, alpha, n_bins_energy):
     """
     Sensitivity calculation using the Li & Ma formula
@@ -266,9 +217,8 @@
                 a 5 sigma significance
 
     """
-<<<<<<< HEAD
-    n_excesses_5sigma = excess_matching_significance_on_off( \
-        n_off=n_background, alpha=alpha, significance=5, method='lima')
+    n_excesses_5sigma = excess_matching_significance_on_off(\
+        n_off = n_background, alpha = alpha, significance = 5, method = 'lima')
 
     for i in range(0, n_bins_energy):
         # If the excess needed to get 5 sigma is less than 10,
@@ -285,26 +235,6 @@
 
     return n_excesses_5sigma, sensitivity
 
-=======
-    n_excesses_5sigma = excess_matching_significance_on_off(\
-        n_off = n_background, alpha = alpha, significance = 5, method = 'lima')
-
-    for i in range(0, n_bins_energy):
-        # If the excess needed to get 5 sigma is less than 10,
-        # we force it to be at least 10
-        if n_excesses_5sigma[i] < 10:
-            n_excesses_5sigma[i] = 10
-        # If the excess needed to get 5 sigma is less than 5%
-        # of the background, we force it to be at least 5% of
-        # the background
-        if n_excesses_5sigma[i] < 0.05 * n_background[i] * alpha:
-            n_excesses_5sigma[i] = 0.05 * n_background[i] * alpha
-
-    sensitivity = n_excesses_5sigma / n_excesses * 100  # percentage of Crab
-
-    return n_excesses_5sigma, sensitivity
->>>>>>> d7e9a71a
-
 def bin_definition(n_bins_gammaness, n_bins_theta2):
     """
     Define binning in gammaness and theta2 for the
@@ -326,14 +256,9 @@
 
     gammaness_bins = np.linspace(0, max_gam, n_bins_gammaness)
     theta2_bins = np.linspace(min_th2, max_th2, n_bins_theta2)
-<<<<<<< HEAD
 
     return gammaness_bins, theta2_bins
 
-=======
-    
-    return gammaness_bins, theta2_bins
->>>>>>> d7e9a71a
 
 def ring_containment(angdist2, ring_radius, ring_halfwidth):
     """
@@ -367,20 +292,12 @@
 
     return contained, area
 
-<<<<<<< HEAD
-
-def find_best_cuts_sensitivity(simtelfile_gammas, simtelfile_protons,
-                               dl2_file_g, dl2_file_p,
-                               nfiles_gammas, nfiles_protons,
-                               n_bins_energy, n_bins_gammaness, n_bins_theta2, noff,
-                               obstime=50 * 3600 * u.s):
-=======
 def find_best_cuts_sensitivity(simtelfile_gammas, simtelfile_protons,
          dl2_file_g, dl2_file_p,
          nfiles_gammas, nfiles_protons,
          n_bins_energy, n_bins_gammaness, n_bins_theta2, noff,
          obstime = 50 * 3600 * u.s):
->>>>>>> d7e9a71a
+
     """
     Main function to find the best cuts to calculate the sensitivity
     based on a given a MC data subset
@@ -410,18 +327,7 @@
     gammaness_g, theta2_g, e_reco_g, e_true_g, mc_par_g, events_g = process_mc(simtelfile_gammas,
                                                                                dl2_file_g, 'gamma')
     gammaness_p, angdist2_p, e_reco_p, e_true_p, mc_par_p, events_p = process_mc(simtelfile_protons,
-<<<<<<< HEAD
                                                                                  dl2_file_p, 'proton')
-=======
-                                                             dl2_file_p, 'proton')
-
-    mc_par_g['sim_ev'] = mc_par_g['sim_ev']*nfiles_gammas
-    mc_par_p['sim_ev'] = mc_par_p['sim_ev']*nfiles_protons
-
-    # Pass units to GeV and cm2
-    mc_par_g['emin'] = mc_par_g['emin'].to(u.GeV)
-    mc_par_g['emax'] = mc_par_g['emax'].to(u.GeV)
->>>>>>> d7e9a71a
 
     mc_par_g['sim_ev'] = mc_par_g['sim_ev'] * nfiles_gammas
     mc_par_p['sim_ev'] = mc_par_p['sim_ev'] * nfiles_protons
@@ -429,10 +335,6 @@
     # Pass units to GeV and cm2
     mc_par_g['emin'] = mc_par_g['emin'] * u.GeV / u.TeV
     mc_par_g['emax'] = mc_par_g['emax'] * u.GeV / u.TeV
-
-<<<<<<< HEAD
-    mc_par_p['emin'] = mc_par_p['emin'] * u.GeV / u.TeV
-    mc_par_p['emax'] = mc_par_p['emax'] * u.GeV / u.TeV
 
     mc_par_g['area_sim'] = mc_par_g['area_sim'] * u.m ** 2
     mc_par_p['area_sim'] = mc_par_p['area_sim'] * u.m ** 2
@@ -448,34 +350,15 @@
     gammaness_bins, theta2_bins = bin_definition(n_bins_gammaness, n_bins_theta2)
 
     # Extract spectral parameterss
-=======
-    # Set binning for sensitivity calculation
-    # TODO: This information should be read from the files
-    emin_sensitivity = 10**1 * u.GeV #  mc_par_g['emin']
-    emax_sensitivity = 10**5 * u.GeV #  mc_par_g['emax']
-
-    energy = np.logspace(np.log10(emin_sensitivity.to_value()),
-                np.log10(emax_sensitivity.to_value()), n_bins_energy + 1) * u.GeV
-
-    gammaness_bins, theta2_bins = bin_definition(n_bins_gammaness, n_bins_theta2)
-
-    # Extract spectral parameters
->>>>>>> d7e9a71a
     dFdE, crab_par = crab_hegra(energy)
     dFdEd0, proton_par = proton_bess(energy)
 
     bins = np.logspace(np.log10(emin_sensitivity.to_value()), np.log10(emax_sensitivity.to_value()), n_bins_energy + 1)
-<<<<<<< HEAD
-    y0 = mc_par_g['sim_ev'] / (mc_par_g['emax'].to_value() ** (mc_par_g['sp_idx'] + 1) \
-                               - mc_par_g['emin'].to_value() ** (mc_par_g['sp_idx'] + 1)) \
-         * (mc_par_g['sp_idx'] + 1)
-    y = y0 * (bins[1:] ** (crab_par['alpha'] + 1) - bins[:-1] ** (crab_par['alpha'] + 1)) / (crab_par['alpha'] + 1)
-=======
+
     y0 = mc_par_g['sim_ev'] / (mc_par_g['emax'].to_value()**(mc_par_g['sp_idx'] + 1) \
                                - mc_par_g['emin'].to_value()**(mc_par_g['sp_idx'] + 1)) \
         * (mc_par_g['sp_idx'] + 1)
     y = y0 * (bins[1:]**(crab_par['alpha'] + 1) - bins[:-1]**(crab_par['alpha'] + 1)) / (crab_par['alpha'] + 1)
->>>>>>> d7e9a71a
 
     n_sim_bin = y
 
@@ -501,18 +384,8 @@
     rate_weighted_p = ((e_true_p / proton_par['e0']) ** (proton_par['alpha'] - mc_par_p['sp_idx'])) \
                       * w_p
 
-<<<<<<< HEAD
     p_contained, ang_area_p = ring_containment(angdist2_p, 0.4 * u.deg, 0.3 * u.deg)
 
-=======
-    rate_weighted_g = ((e_true_g / crab_par['e0'])**(crab_par['alpha'] - mc_par_g['sp_idx'])) \
-                * w_g
-    rate_weighted_p = ((e_true_p / proton_par['e0'])**(proton_par['alpha'] - mc_par_p['sp_idx'])) \
-                * w_p
-
-    p_contained, ang_area_p = ring_containment(angdist2_p, 0.4 * u.deg, 0.3 * u.deg)
-
->>>>>>> d7e9a71a
     # FIX: ring_radius and ring_halfwidth should have units of deg
     # FIX: hardcoded at the moment, but ring_radius should be read from
     # the gamma file (point-like) or given as input (diffuse).
@@ -522,17 +395,10 @@
     # and the area where we search for gammas math.pi * t
 
     # Arrays to contain the number of gammas and hadrons for different cuts
-<<<<<<< HEAD
     final_gamma = np.ndarray(shape=(n_bins_energy, n_bins_gammaness, n_bins_theta2))
     final_hadrons = np.ndarray(shape=(n_bins_energy, n_bins_gammaness, n_bins_theta2))
     pre_gamma = np.ndarray(shape=(n_bins_energy, n_bins_gammaness, n_bins_theta2))
     pre_hadrons = np.ndarray(shape=(n_bins_energy, n_bins_gammaness, n_bins_theta2))
-=======
-    final_gamma = np.ndarray(shape = (n_bins_energy, n_bins_gammaness, n_bins_theta2))
-    final_hadrons = np.ndarray(shape = (n_bins_energy, n_bins_gammaness, n_bins_theta2))
-    pre_gamma = np.ndarray(shape = (n_bins_energy, n_bins_gammaness, n_bins_theta2))
-    pre_hadrons = np.ndarray(shape = (n_bins_energy, n_bins_gammaness, n_bins_theta2))
->>>>>>> d7e9a71a
 
     ngamma_per_ebin = np.ndarray(n_bins_energy)
     nhadron_per_ebin = np.ndarray(n_bins_energy)
@@ -544,50 +410,18 @@
 
     # Weight events and count number of events per bin:
     for i in range(0, n_bins_energy):  # binning in energy
-<<<<<<< HEAD
         total_rate_proton_ebin = np.sum(rate_weighted_p[(e_reco_p < energy[i + 1]) & (e_reco_p > energy[i])])
         total_rate_gamma_ebin = np.sum(rate_weighted_g[(e_reco_g < energy[i + 1]) & (e_reco_g > energy[i])])
 
         print("********Energy bin [GeV]*****")
         print(energy[i], energy[i + 1])
-=======
         total_rate_proton_ebin = np.sum(rate_weighted_p[(e_reco_p < energy[i+1]) & (e_reco_p > energy[i])])
         total_rate_gamma_ebin = np.sum(rate_weighted_g[(e_reco_g < energy[i+1]) & (e_reco_g > energy[i])])
 
-        print("********Energy bin [GeV]*****")
-        print(energy[i], energy[i+1])
->>>>>>> d7e9a71a
         print("**************")
         print("Total rate triggered proton in this bin [Hz]", total_rate_proton_ebin)
         print("Total rate triggered gamma in this bin [Hz]", total_rate_gamma_ebin)
 
-<<<<<<< HEAD
-        for j in range(0, n_bins_gammaness):  # cut in gammaness
-            for k in range(0, n_bins_theta2):  # cut in theta2
-                rate_g_ebin = np.sum(rate_weighted_g[(e_reco_g < energy[i + 1]) & (e_reco_g > energy[i]) \
-                                                     & (gammaness_g > gammaness_bins[j]) & (theta2_g < theta2_bins[k])])
-
-                rate_p_ebin = np.sum(rate_weighted_p[(e_reco_p < energy[i + 1]) & (e_reco_p > energy[i]) \
-                                                     & (gammaness_p > gammaness_bins[j]) & p_contained])
-                final_gamma[i][j][k] = (rate_g_ebin * obstime).to_value()
-                final_hadrons[i][j][k] = (rate_p_ebin * obstime).to_value() * area_ratio_p[k]
-
-                pre_gamma[i][j][k] = e_reco_g[(e_reco_g < energy[i + 1]) & (e_reco_g > energy[i]) \
-                                              & (gammaness_g > gammaness_bins[j]) & (theta2_g < theta2_bins[k])].shape[
-                    0]
-                pre_hadrons[i][j][k] = e_reco_p[(e_reco_p < energy[i + 1]) & (e_reco_p > energy[i]) \
-                                                & (gammaness_p > gammaness_bins[j]) & p_contained].shape[0]
-
-                ngamma_per_ebin[i] = np.sum(
-                    rate_weighted_g[(e_reco_g < energy[i + 1]) & (e_reco_g > energy[i])].to(u.TeV / u.s).value) \
-                                     * obstime.to(u.s).value
-                nhadron_per_ebin[i] = np.sum(
-                    rate_weighted_p[(e_reco_p < energy[i + 1]) & (e_reco_p > energy[i])].to(u.TeV / u.s).value) \
-                                      * obstime.to(u.s).value
-
-    n_excesses_5sigma, sensitivity_3Darray = calculate_sensitivity_lima(final_gamma, final_hadrons * noff, 1 / noff,
-                                                                        n_bins_energy, n_bins_gammaness, n_bins_theta2)
-=======
         for j in range(0, n_bins_gammaness):  #  cut in gammaness
             for k in range(0, n_bins_theta2):  #  cut in theta2                
                 rate_g_ebin = np.sum(rate_weighted_g[(e_reco_g < energy[i+1]) & (e_reco_g > energy[i]) \
@@ -608,7 +442,7 @@
 
     n_excesses_5sigma, sensitivity_3Darray = calculate_sensitivity_lima(final_gamma, final_hadrons * noff, 1/noff,
                                                   n_bins_energy, n_bins_gammaness, n_bins_theta2)
->>>>>>> d7e9a71a
+
     # Avoid bins which are empty or have too few events:
     min_num_events = 10
     min_pre_events = 10
@@ -617,36 +451,14 @@
     for i in range(0, n_bins_energy):
         for j in range(0, n_bins_gammaness):
             for k in range(0, n_bins_theta2):
-<<<<<<< HEAD
-                conditions = (not np.isfinite(sensitivity_3Darray[i, j, k])) or (sensitivity_3Darray[i, j, k] <= 0) \
-                             or (final_hadrons[i, j, k] < min_num_events) \
-                             or (pre_gamma[i, j, k] < min_pre_events) \
-                             or (pre_hadrons[i, j, k] < min_pre_events)
-=======
                 conditions = (not np.isfinite(sensitivity_3Darray[i,j,k])) or (sensitivity_3Darray[i,j,k]<=0) \
                              or (final_hadrons[i,j,k] < min_num_events) \
                              or (pre_gamma[i,j,k] < min_pre_events) \
                              or (pre_hadrons[i,j,k] < min_pre_events)
->>>>>>> d7e9a71a
                 if conditions:
                     sensitivity_3Darray[i][j][k] = np.inf
 
     # Quantities to show in the results
-<<<<<<< HEAD
-    sensitivity = np.ndarray(shape=n_bins_energy)
-    n_excesses_min = np.ndarray(shape=n_bins_energy)
-    eff_g = np.ndarray(shape=n_bins_energy)
-    eff_p = np.ndarray(shape=n_bins_energy)
-    gcut = np.ndarray(shape=n_bins_energy)
-    tcut = np.ndarray(shape=n_bins_energy)
-    ngammas = np.ndarray(shape=n_bins_energy)
-    nhadrons = np.ndarray(shape=n_bins_energy)
-    gammarate = np.ndarray(shape=n_bins_energy)
-    hadronrate = np.ndarray(shape=n_bins_energy)
-    eff_area = np.ndarray(shape=n_bins_energy)
-    nevents_gamma = np.ndarray(shape=n_bins_energy)
-    nevents_proton = np.ndarray(shape=n_bins_energy)
-=======
     sensitivity = np.ndarray(shape = n_bins_energy)
     n_excesses_min = np.ndarray(shape = n_bins_energy)
     eff_g = np.ndarray(shape = n_bins_energy)
@@ -660,7 +472,6 @@
     eff_area = np.ndarray(shape = n_bins_energy)
     nevents_gamma = np.ndarray(shape = n_bins_energy)
     nevents_proton = np.ndarray(shape = n_bins_energy)
->>>>>>> d7e9a71a
 
     # Calculate the minimum sensitivity per energy bin
     for i in range(0, n_bins_energy):
@@ -669,7 +480,6 @@
         tcut[i] = theta2_bins[ind[1]].to_value()
         ngammas[i] = final_gamma[i][ind]
         nhadrons[i] = final_hadrons[i][ind]
-<<<<<<< HEAD
         gammarate[i] = final_gamma[i][ind] / (obstime.to(u.min)).to_value()
         hadronrate[i] = final_hadrons[i][ind] / (obstime.to(u.min)).to_value()
         n_excesses_min[i] = n_excesses_5sigma[i][ind]
@@ -679,31 +489,13 @@
 
         e_aftercuts = e_true_g[(e_reco_g < energy[i + 1]) & (e_reco_g > energy[i]) \
                                & (gammaness_g > gammaness_bins[ind[0]]) & (theta2_g < theta2_bins[ind[1]])]
-=======
-        gammarate[i] = final_gamma[i][ind]/(obstime.to(u.min)).to_value()
-        hadronrate[i] = final_hadrons[i][ind]/(obstime.to(u.min)).to_value()
-        n_excesses_min[i] =  n_excesses_5sigma[i][ind]
-        sensitivity[i] = sensitivity_3Darray[i][ind]
-        eff_g[i] = final_gamma[i][ind]/ngamma_per_ebin[i]
-        eff_p[i] = final_hadrons[i][ind]/nhadron_per_ebin[i]
-
-        e_aftercuts = e_true_g[(e_reco_g < energy[i+1]) & (e_reco_g > energy[i]) \
-                               & (gammaness_g > gammaness_bins[ind[0]]) & (theta2_g < theta2_bins[ind[1]])]
-
-        e_aftercuts_p = e_true_p[(e_reco_p < energy[i+1]) & (e_reco_p > energy[i]) \
-                                 & p_contained]
->>>>>>> d7e9a71a
+
 
         e_aftercuts_p = e_true_p[(e_reco_p < energy[i + 1]) & (e_reco_p > energy[i]) \
                                  & p_contained]
-
-<<<<<<< HEAD
         e_aftercuts_w = np.sum(np.power(e_aftercuts, crab_par['alpha'] - mc_par_g['sp_idx']))
 
-        eff_area[i] = e_aftercuts_w.to_value() / n_sim_bin[i] * mc_par_g['area_sim'].to(u.m ** 2).to_value()
-=======
         eff_area[i] = e_aftercuts_w.to_value() / n_sim_bin[i] * mc_par_g['area_sim'].to(u.m**2).to_value()
->>>>>>> d7e9a71a
 
         nevents_gamma[i] = e_aftercuts.shape[0]
         nevents_proton[i] = e_aftercuts_p.shape[0]
@@ -711,9 +503,228 @@
     # Compute sensitivity in flux units
     egeom = np.sqrt(energy[1:] * energy[:-1])
     dFdE, par = crab_hegra(egeom)
-<<<<<<< HEAD
-    sensitivity_flux = sensitivity / 100 * (dFdE * egeom * egeom).to(u.erg / (u.cm ** 2 * u.s))
-
+    sensitivity_flux = sensitivity / 100 * (dFdE * egeom * egeom).to(u.erg / (u.cm**2 * u.s))
+
+    list_of_tuples = list(zip(energy[:energy.shape[0]-2].to_value(), energy[1:].to_value(), gcut, tcut,
+                            ngammas, nhadrons,
+                            gammarate, hadronrate,
+                            n_excesses_min, sensitivity_flux.to_value(), eff_area,
+                              eff_g, eff_p, nevents_gamma, nevents_proton))
+    result = pd.DataFrame(list_of_tuples,
+                           columns=['ebin_low', 'ebin_up', 'gammaness_cut', 'theta2_cut',
+                                    'n_gammas', 'n_hadrons',
+                                    'gamma_rate', 'hadron_rate',
+                                    'n_excesses_min', 'sensitivity','eff_area',
+                                    'eff_gamma', 'eff_hadron',
+                                    'nevents_g', 'nevents_p'])
+
+    units = [energy.unit, energy.unit,"", theta2_bins.unit,"", "",
+             u.min**-1, u.min**-1, "",
+             sensitivity_flux.unit, mc_par_g['area_sim'].to(u.m**2).unit, "", "", "", ""]
+    
+    # sensitivity_minimization_plot(n_bins_energy, n_bins_gammaness, n_bins_theta2, energy, sensitivity_3Darray)
+    # plot_positions_survived_events(events_g,
+    #                               events_p,
+    #                               gammaness_g, gammaness_p,
+    #                               theta2_g, p_contained, sensitivity_3Darray, energy, n_bins_energy, g, t)
+
+    return energy, sensitivity, result, units, gcut, tcut
+
+
+def sensitivity(simtelfile_gammas, simtelfile_protons,
+                dl2_file_g, dl2_file_p,
+                nfiles_gammas, nfiles_protons,
+                n_bins_energy, gcut, tcut, noff,
+                obstime=50 * 3600 * u.s):
+    """
+    Main function to calculate the sensitivity given a MC dataset
+
+    Parameters
+    ---------
+    simtelfile_gammas: `string` path to simtelfile of gammas with mc info
+    simtelfile_protons: `string` path to simtelfile of protons with mc info
+    dl2_file_g: `string` path to h5 file of reconstructed gammas
+    dl2_file_p: `string' path to h5 file of reconstructed protons
+    nfiles_gammas: `int` number of simtel gamma files reconstructed
+    nfiles_protons: `int` number of simtel proton files reconstructed
+    n_bins_energy: `int` number of bins in energy
+    n_bins_gammaness: `int` number of bins in gammaness
+    n_bins_theta2: `int` number of bins in theta2
+    noff: `float` ratio between the background and the signal region
+    obstime: `Quantity` Observation time in seconds
+
+    Returns
+    ---------
+    energy: `array` center of energy bins
+    sensitivity: `array` sensitivity per energy bin
+
+    """
+
+    # Read simulated and reconstructed values
+    gammaness_g, theta2_g, e_reco_g, e_true_g, mc_par_g, events_g = process_mc(simtelfile_gammas,
+                                                                               dl2_file_g, 'gamma')
+    gammaness_p, angdist2_p, e_reco_p, e_true_p, mc_par_p, events_p = process_mc(simtelfile_protons,
+                                                                                 dl2_file_p, 'proton')
+
+    mc_par_g['sim_ev'] = mc_par_g['sim_ev'] * nfiles_gammas
+    mc_par_p['sim_ev'] = mc_par_p['sim_ev'] * nfiles_protons
+
+    # Pass units to GeV and cm2
+    mc_par_g['emin'] = mc_par_g['emin'] * u.GeV / u.TeV
+    mc_par_g['emax'] = mc_par_g['emax'] * u.GeV / u.TeV
+
+    mc_par_p['emin'] = mc_par_p['emin'] * u.GeV / u.TeV
+    mc_par_p['emax'] = mc_par_p['emax'] * u.GeV / u.TeV
+
+    mc_par_g['area_sim'] = mc_par_g['area_sim'] * u.m ** 2
+    mc_par_p['area_sim'] = mc_par_p['area_sim'] * u.m ** 2
+
+    # Set binning for sensitivity calculation
+    emin_sensitivity = 10 ** 1 * u.GeV  # mc_par_g['emin']
+    emax_sensitivity = 10 ** 5 * u.GeV  # mc_par_g['emax']
+
+    energy = np.logspace(np.log10(emin_sensitivity.to_value()),
+                         np.log10(emax_sensitivity.to_value()), n_bins_energy + 1) * u.GeV
+
+    # Extract spectral parameters
+    dFdE, crab_par = crab_hegra(energy)
+    dFdEd0, proton_par = proton_bess(energy)
+
+    bins = np.logspace(np.log10(emin_sensitivity.to_value()), np.log10(emax_sensitivity.to_value()), n_bins_energy + 1)
+    y0 = mc_par_g['sim_ev'] / (mc_par_g['emax'].to_value() ** (mc_par_g['sp_idx'] + 1) \
+                               - mc_par_g['emin'].to_value() ** (mc_par_g['sp_idx'] + 1)) \
+         * (mc_par_g['sp_idx'] + 1)
+    y = y0 * (bins[1:] ** (crab_par['alpha'] + 1) - bins[:-1] ** (crab_par['alpha'] + 1)) / (crab_par['alpha'] + 1)
+
+    n_sim_bin = y
+
+    # Rates and weights
+    rate_g = rate(mc_par_g['emin'], mc_par_g['emax'], crab_par['alpha'],
+                  mc_par_g['cone'], mc_par_g['area_sim'],
+                  crab_par['f0'], crab_par['e0'])
+
+    rate_p = rate(mc_par_p['emin'], mc_par_p['emax'], proton_par['alpha'],
+                  mc_par_p['cone'], mc_par_p['area_sim'],
+                  proton_par['f0'], proton_par['e0'])
+
+    w_g = weight(mc_par_g['emin'], mc_par_g['emax'], mc_par_g['sp_idx'],
+                 crab_par['alpha'], rate_g,
+                 mc_par_g['sim_ev'], crab_par['e0'])
+
+    w_p = weight(mc_par_p['emin'], mc_par_p['emax'], mc_par_p['sp_idx'],
+                 proton_par['alpha'], rate_p,
+                 mc_par_p['sim_ev'], proton_par['e0'])
+
+    rate_weighted_g = ((e_true_g / crab_par['e0']) ** (crab_par['alpha'] - mc_par_g['sp_idx'])) \
+                      * w_g
+    rate_weighted_p = ((e_true_p / proton_par['e0']) ** (proton_par['alpha'] - mc_par_p['sp_idx'])) \
+                      * w_p
+
+    p_contained, ang_area_p = ring_containment(angdist2_p, 0.4 * u.deg, 0.3 * u.deg)
+    # FIX: ring_radius and ring_halfwidth should have units of deg
+    # FIX: hardcoded at the moment, but ring_radius should be read from
+    # the gamma file (point-like) or given as input (diffuse).
+    # FIX: ring_halfwidth should be given as input
+    area_ratio_p = np.pi * tcut / ang_area_p
+    # ratio between the area where we search for protons ang_area_p
+    # and the area where we search for gammas math.pi * t
+
+    # Arrays to contain the number of gammas and hadrons for different cuts
+    final_gamma = np.ndarray(shape=(n_bins_energy))
+    final_hadrons = np.ndarray(shape=(n_bins_energy))
+    pre_gamma = np.ndarray(shape=(n_bins_energy))
+    pre_hadrons = np.ndarray(shape=(n_bins_energy))
+
+    ngamma_per_ebin = np.ndarray(n_bins_energy)
+    nhadron_per_ebin = np.ndarray(n_bins_energy)
+
+    # Weight events and count number of events per bin:
+    for i in range(n_bins_energy):  # binning in energy
+        rate_g_ebin = np.sum(rate_weighted_g[(e_reco_g < energy[i + 1]) & (e_reco_g > energy[i]) \
+                                             & (gammaness_g > gcut[i]) & (theta2_g < tcut[i])])
+
+        rate_p_ebin = np.sum(rate_weighted_p[(e_reco_p < energy[i + 1]) & (e_reco_p > energy[i]) \
+                                             & (gammaness_p > gcut[i]) & p_contained])
+        final_gamma[i] = (rate_g_ebin * obstime).value
+        final_hadrons[i] = (rate_p_ebin * obstime).value * area_ratio_p[i]
+
+        pre_gamma[i] = e_reco_g[(e_reco_g < energy[i + 1]) & (e_reco_g > energy[i]) \
+                                & (gammaness_g > gcut[i]) & (theta2_g < tcut[i])].shape[0]
+        pre_hadrons[i] = e_reco_p[(e_reco_p < energy[i + 1]) & (e_reco_p > energy[i]) \
+                                  & (gammaness_p > gcut[i]) & p_contained].shape[0]
+
+        ngamma_per_ebin[i] = np.sum(
+            rate_weighted_g[(e_reco_g < energy[i + 1]) & (e_reco_g > energy[i])].to(u.TeV / u.s).value) \
+                             * obstime.to(u.s).value
+        nhadron_per_ebin[i] = np.sum(
+            rate_weighted_p[(e_reco_p < energy[i + 1]) & (e_reco_p > energy[i])].to(u.TeV / u.s).value) \
+                              * obstime.to(u.s).value
+
+    n_excesses_5sigma, sensitivity_3Darray = calculate_sensitivity_lima_ebin(final_gamma, final_hadrons * noff,
+                                                                             1 / noff,
+                                                                             n_bins_energy)
+    # Avoid bins which are empty or have too few events:
+    min_num_events = 5
+    min_pre_events = 5
+    # Minimum number of gamma and proton events in a bin to be taken into account for minimization
+    for i in range(0, n_bins_energy):
+        conditions = (not np.isfinite(sensitivity_3Darray[i])) or (sensitivity_3Darray[i] <= 0) \
+                     or (final_hadrons[i] < min_num_events) \
+                     or (pre_gamma[i] < min_pre_events) \
+                     or (pre_hadrons[i] < min_pre_events)
+        if conditions:
+            sensitivity_3Darray[i] = np.inf
+
+    # Quantities to show in the results
+    sensitivity = np.ndarray(shape=n_bins_energy)
+    n_excesses_min = np.ndarray(shape=n_bins_energy)
+    eff_g = np.ndarray(shape=n_bins_energy)
+    eff_p = np.ndarray(shape=n_bins_energy)
+    ngammas = np.ndarray(shape=n_bins_energy)
+    nhadrons = np.ndarray(shape=n_bins_energy)
+    gammarate = np.ndarray(shape=n_bins_energy)
+    hadronrate = np.ndarray(shape=n_bins_energy)
+    eff_area = np.ndarray(shape=n_bins_energy)
+    nevents_gamma = np.ndarray(shape=n_bins_energy)
+    nevents_proton = np.ndarray(shape=n_bins_energy)
+
+    # Calculate the minimum sensitivity per energy bin
+    for i in range(0, n_bins_energy):
+        ngammas[i] = final_gamma[i]
+        nhadrons[i] = final_hadrons[i]
+        gammarate[i] = final_gamma[i] / (obstime.to(u.min)).to_value()
+        hadronrate[i] = final_hadrons[i] / (obstime.to(u.min)).to_value()
+        n_excesses_min[i] = n_excesses_5sigma[i]
+        sensitivity[i] = sensitivity_3Darray[i]
+        eff_g[i] = final_gamma[i] / ngamma_per_ebin[i]
+        eff_p[i] = final_hadrons[i] / nhadron_per_ebin[i]
+
+        e_aftercuts = e_true_g[(e_reco_g < energy[i + 1]) & (e_reco_g > energy[i]) \
+                               & (gammaness_g > gcut[i]) & (theta2_g < tcut[i])]
+
+        e_aftercuts_p = e_true_p[(e_reco_p < energy[i + 1]) & (e_reco_p > energy[i]) \
+                                 & (gammaness_p > gcut[i]) & p_contained]
+
+        e_aftercuts_w = np.sum(np.power(e_aftercuts, crab_par['alpha'] - mc_par_g['sp_idx']))
+
+        e_w = np.sum(np.power(e_true_g[(e_reco_g < energy[i + 1]) & (e_reco_g > energy[i])],
+                              crab_par['alpha'] - mc_par_g['sp_idx']))
+
+        eff_area[i] = e_aftercuts_w.to_value() / n_sim_bin[i] * mc_par_g['area_sim'].to(u.m ** 2).to_value()
+
+        nevents_gamma[i] = e_aftercuts.shape[0]
+        nevents_proton[i] = e_aftercuts_p.shape[0]
+
+    # Compute sensitivity  in flux units
+
+    egeom = np.sqrt(energy[1:] * energy[:-1])
+    dFdE, par = crab_hegra(egeom)
+    sensitivity_flux = sensitivity / 100 * (dFdE * egeom * egeom).to(u.TeV / (u.cm ** 2 * u.s))
+    print("******** Energy [GeV] *********")
+    print(egeom)
+    print("**************")
+    print("sensitivity ", sensitivity_flux)
+    print("sensitivity [%]", sensitivity)
     list_of_tuples = list(zip(energy[:energy.shape[0] - 2].to_value(), energy[1:].to_value(), gcut, tcut,
                               ngammas, nhadrons,
                               gammarate, hadronrate,
@@ -727,344 +738,6 @@
                                    'eff_gamma', 'eff_hadron',
                                    'nevents_g', 'nevents_p'])
 
-    units = [energy.unit, energy.unit, "", u.s, "", "",
-             u.min ** -1, u.min ** -1, "",
-             sensitivity_flux.unit, mc_par_g['area_sim'].to(u.m ** 2).unit, "", "", "", ""]
-
-=======
-    sensitivity_flux = sensitivity / 100 * (dFdE * egeom * egeom).to(u.erg / (u.cm**2 * u.s))
-
-    list_of_tuples = list(zip(energy[:energy.shape[0]-2].to_value(), energy[1:].to_value(), gcut, tcut,
-                            ngammas, nhadrons,
-                            gammarate, hadronrate,
-                            n_excesses_min, sensitivity_flux.to_value(), eff_area,
-                              eff_g, eff_p, nevents_gamma, nevents_proton))
-    result = pd.DataFrame(list_of_tuples,
-                           columns=['ebin_low', 'ebin_up', 'gammaness_cut', 'theta2_cut',
-                                    'n_gammas', 'n_hadrons',
-                                    'gamma_rate', 'hadron_rate',
-                                    'n_excesses_min', 'sensitivity','eff_area',
-                                    'eff_gamma', 'eff_hadron',
-                                    'nevents_g', 'nevents_p'])
-
-    units = [energy.unit, energy.unit,"", theta2_bins.unit,"", "",
-             u.min**-1, u.min**-1, "",
-             sensitivity_flux.unit, mc_par_g['area_sim'].to(u.m**2).unit, "", "", "", ""]
-    
->>>>>>> d7e9a71a
-    # sensitivity_minimization_plot(n_bins_energy, n_bins_gammaness, n_bins_theta2, energy, sensitivity_3Darray)
-    # plot_positions_survived_events(events_g,
-    #                               events_p,
-    #                               gammaness_g, gammaness_p,
-    #                               theta2_g, p_contained, sensitivity_3Darray, energy, n_bins_energy, g, t)
-<<<<<<< HEAD
-=======
-    
->>>>>>> d7e9a71a
-
-    return energy, sensitivity, result, units, gcut, tcut
-
-
-def sensitivity(simtelfile_gammas, simtelfile_protons,
-<<<<<<< HEAD
-                dl2_file_g, dl2_file_p,
-                nfiles_gammas, nfiles_protons,
-                n_bins_energy, gcut, tcut, noff,
-                obstime=50 * 3600 * u.s):
-=======
-         dl2_file_g, dl2_file_p,
-         nfiles_gammas, nfiles_protons,
-         n_bins_energy, gcut, tcut, noff,
-         obstime = 50 * 3600 * u.s):
->>>>>>> d7e9a71a
-    """
-    Main function to calculate the sensitivity given a MC dataset
-
-    Parameters
-    ---------
-    simtelfile_gammas: `string` path to simtelfile of gammas with mc info
-    simtelfile_protons: `string` path to simtelfile of protons with mc info
-    dl2_file_g: `string` path to h5 file of reconstructed gammas
-    dl2_file_p: `string' path to h5 file of reconstructed protons
-    nfiles_gammas: `int` number of simtel gamma files reconstructed
-    nfiles_protons: `int` number of simtel proton files reconstructed
-    n_bins_energy: `int` number of bins in energy
-    n_bins_gammaness: `int` number of bins in gammaness
-    n_bins_theta2: `int` number of bins in theta2
-    noff: `float` ratio between the background and the signal region
-    obstime: `Quantity` Observation time in seconds
-
-    Returns
-    ---------
-    energy: `array` center of energy bins
-    sensitivity: `array` sensitivity per energy bin
-
-    """
-
-    # Read simulated and reconstructed values
-    gammaness_g, theta2_g, e_reco_g, e_true_g, mc_par_g, events_g = process_mc(simtelfile_gammas,
-                                                                               dl2_file_g, 'gamma')
-    gammaness_p, angdist2_p, e_reco_p, e_true_p, mc_par_p, events_p = process_mc(simtelfile_protons,
-                                                                                 dl2_file_p, 'proton')
-
-    mc_par_g['sim_ev'] = mc_par_g['sim_ev'] * nfiles_gammas
-    mc_par_p['sim_ev'] = mc_par_p['sim_ev'] * nfiles_protons
-
-    # Pass units to GeV and cm2
-    mc_par_g['emin'] = mc_par_g['emin'] * u.GeV / u.TeV
-    mc_par_g['emax'] = mc_par_g['emax'] * u.GeV / u.TeV
-
-    mc_par_p['emin'] = mc_par_p['emin'] * u.GeV / u.TeV
-    mc_par_p['emax'] = mc_par_p['emax'] * u.GeV / u.TeV
-
-    mc_par_g['area_sim'] = mc_par_g['area_sim'] * u.m ** 2
-    mc_par_p['area_sim'] = mc_par_p['area_sim'] * u.m ** 2
-
-    # Set binning for sensitivity calculation
-<<<<<<< HEAD
-    emin_sensitivity = 10 ** 1 * u.GeV  # mc_par_g['emin']
-    emax_sensitivity = 10 ** 5 * u.GeV  # mc_par_g['emax']
-
-    energy = np.logspace(np.log10(emin_sensitivity.to_value()),
-                         np.log10(emax_sensitivity.to_value()), n_bins_energy + 1) * u.GeV
-=======
-    emin_sensitivity = 10**1 * u.GeV #mc_par_g['emin']
-    emax_sensitivity = 10**5 * u.GeV #mc_par_g['emax']
-
-    energy = np.logspace(np.log10(emin_sensitivity.to_value()),
-                np.log10(emax_sensitivity.to_value()), n_bins_energy + 1) * u.GeV
->>>>>>> d7e9a71a
-
-    # Extract spectral parameters
-    dFdE, crab_par = crab_hegra(energy)
-    dFdEd0, proton_par = proton_bess(energy)
-
-    bins = np.logspace(np.log10(emin_sensitivity.to_value()), np.log10(emax_sensitivity.to_value()), n_bins_energy + 1)
-<<<<<<< HEAD
-    y0 = mc_par_g['sim_ev'] / (mc_par_g['emax'].to_value() ** (mc_par_g['sp_idx'] + 1) \
-                               - mc_par_g['emin'].to_value() ** (mc_par_g['sp_idx'] + 1)) \
-         * (mc_par_g['sp_idx'] + 1)
-    y = y0 * (bins[1:] ** (crab_par['alpha'] + 1) - bins[:-1] ** (crab_par['alpha'] + 1)) / (crab_par['alpha'] + 1)
-=======
-    y0 = mc_par_g['sim_ev'] / (mc_par_g['emax'].to_value()**(mc_par_g['sp_idx'] + 1) \
-                               - mc_par_g['emin'].to_value()**(mc_par_g['sp_idx'] + 1)) \
-        * (mc_par_g['sp_idx'] + 1)
-    y = y0 * (bins[1:]**(crab_par['alpha'] + 1) - bins[:-1]**(crab_par['alpha'] + 1)) / (crab_par['alpha'] + 1)
->>>>>>> d7e9a71a
-
-    n_sim_bin = y
-
-    # Rates and weights
-    rate_g = rate(mc_par_g['emin'], mc_par_g['emax'], crab_par['alpha'],
-                  mc_par_g['cone'], mc_par_g['area_sim'],
-                  crab_par['f0'], crab_par['e0'])
-
-    rate_p = rate(mc_par_p['emin'], mc_par_p['emax'], proton_par['alpha'],
-                  mc_par_p['cone'], mc_par_p['area_sim'],
-                  proton_par['f0'], proton_par['e0'])
-
-    w_g = weight(mc_par_g['emin'], mc_par_g['emax'], mc_par_g['sp_idx'],
-                 crab_par['alpha'], rate_g,
-                 mc_par_g['sim_ev'], crab_par['e0'])
-
-    w_p = weight(mc_par_p['emin'], mc_par_p['emax'], mc_par_p['sp_idx'],
-<<<<<<< HEAD
-                 proton_par['alpha'], rate_p,
-                 mc_par_p['sim_ev'], proton_par['e0'])
-
-    rate_weighted_g = ((e_true_g / crab_par['e0']) ** (crab_par['alpha'] - mc_par_g['sp_idx'])) \
-                      * w_g
-    rate_weighted_p = ((e_true_p / proton_par['e0']) ** (proton_par['alpha'] - mc_par_p['sp_idx'])) \
-                      * w_p
-=======
-                    proton_par['alpha'], rate_p,
-                    mc_par_p['sim_ev'], proton_par['e0'])
-
-    rate_weighted_g = ((e_true_g / crab_par['e0'])**(crab_par['alpha'] - mc_par_g['sp_idx'])) \
-                * w_g
-    rate_weighted_p = ((e_true_p / proton_par['e0'])**(proton_par['alpha'] - mc_par_p['sp_idx'])) \
-                * w_p
->>>>>>> d7e9a71a
-
-    p_contained, ang_area_p = ring_containment(angdist2_p, 0.4 * u.deg, 0.3 * u.deg)
-    # FIX: ring_radius and ring_halfwidth should have units of deg
-    # FIX: hardcoded at the moment, but ring_radius should be read from
-    # the gamma file (point-like) or given as input (diffuse).
-    # FIX: ring_halfwidth should be given as input
-    area_ratio_p = np.pi * tcut / ang_area_p
-    # ratio between the area where we search for protons ang_area_p
-    # and the area where we search for gammas math.pi * t
-
-    # Arrays to contain the number of gammas and hadrons for different cuts
-    final_gamma = np.ndarray(shape=(n_bins_energy))
-    final_hadrons = np.ndarray(shape=(n_bins_energy))
-    pre_gamma = np.ndarray(shape=(n_bins_energy))
-    pre_hadrons = np.ndarray(shape=(n_bins_energy))
-
-    ngamma_per_ebin = np.ndarray(n_bins_energy)
-    nhadron_per_ebin = np.ndarray(n_bins_energy)
-
-    # Weight events and count number of events per bin:
-<<<<<<< HEAD
-    for i in range(n_bins_energy):  # binning in energy
-        rate_g_ebin = np.sum(rate_weighted_g[(e_reco_g < energy[i + 1]) & (e_reco_g > energy[i]) \
-                                             & (gammaness_g > gcut[i]) & (theta2_g < tcut[i])])
-
-        rate_p_ebin = np.sum(rate_weighted_p[(e_reco_p < energy[i + 1]) & (e_reco_p > energy[i]) \
-                                             & (gammaness_p > gcut[i]) & p_contained])
-        final_gamma[i] = (rate_g_ebin * obstime).value
-        final_hadrons[i] = (rate_p_ebin * obstime).value * area_ratio_p[i]
-
-        pre_gamma[i] = e_reco_g[(e_reco_g < energy[i + 1]) & (e_reco_g > energy[i]) \
-                                & (gammaness_g > gcut[i]) & (theta2_g < tcut[i])].shape[0]
-        pre_hadrons[i] = e_reco_p[(e_reco_p < energy[i + 1]) & (e_reco_p > energy[i]) \
-                                  & (gammaness_p > gcut[i]) & p_contained].shape[0]
-
-        ngamma_per_ebin[i] = np.sum(
-            rate_weighted_g[(e_reco_g < energy[i + 1]) & (e_reco_g > energy[i])].to(u.TeV / u.s).value) \
-                             * obstime.to(u.s).value
-        nhadron_per_ebin[i] = np.sum(
-            rate_weighted_p[(e_reco_p < energy[i + 1]) & (e_reco_p > energy[i])].to(u.TeV / u.s).value) \
-                              * obstime.to(u.s).value
-
-    n_excesses_5sigma, sensitivity_3Darray = calculate_sensitivity_lima_ebin(final_gamma, final_hadrons * noff,
-                                                                             1 / noff,
-                                                                             n_bins_energy)
-=======
-    for i in range(0,n_bins_energy):  #  binning in energy
-        rate_g_ebin = np.sum(rate_weighted_g[(e_reco_g < energy[i+1]) & (e_reco_g > energy[i]) \
-                                    & (gammaness_g > gcut[i]) & (theta2_g < tcut[i])])
-
-        rate_p_ebin = np.sum(rate_weighted_p[(e_reco_p < energy[i+1]) & (e_reco_p > energy[i]) \
-                                    & (gammaness_p > gcut[i]) & p_contained])
-        final_gamma[i] = rate_g_ebin * obstime
-        final_hadrons[i] = rate_p_ebin * obstime * area_ratio_p[i]
-
-        pre_gamma[i] = e_reco_g[(e_reco_g < energy[i+1]) & (e_reco_g > energy[i]) \
-                                & (gammaness_g > gcut[i]) & (theta2_g < tcut[i])].shape[0]
-        pre_hadrons[i] = e_reco_p[(e_reco_p < energy[i+1]) & (e_reco_p > energy[i]) \
-                                  & (gammaness_p > gcut[i]) & p_contained].shape[0]
-
-        ngamma_per_ebin[i] = np.sum(rate_weighted_g[(e_reco_g < energy[i+1]) & (e_reco_g > energy[i])]) * obstime
-        nhadron_per_ebin[i] = np.sum(rate_weighted_p[(e_reco_p < energy[i+1]) & (e_reco_p > energy[i])]) * obstime
-
-    n_excesses_5sigma, sensitivity_3Darray = calculate_sensitivity_lima_ebin(final_gamma, final_hadrons * noff, 1/noff,
-                                                  n_bins_energy)
->>>>>>> d7e9a71a
-    # Avoid bins which are empty or have too few events:
-    min_num_events = 5
-    min_pre_events = 5
-    # Minimum number of gamma and proton events in a bin to be taken into account for minimization
-    for i in range(0, n_bins_energy):
-        conditions = (not np.isfinite(sensitivity_3Darray[i])) or (sensitivity_3Darray[i] <= 0) \
-                     or (final_hadrons[i] < min_num_events) \
-                     or (pre_gamma[i] < min_pre_events) \
-                     or (pre_hadrons[i] < min_pre_events)
-        if conditions:
-            sensitivity_3Darray[i] = np.inf
-
-<<<<<<< HEAD
-    # Quantities to show in the results
-    sensitivity = np.ndarray(shape=n_bins_energy)
-    n_excesses_min = np.ndarray(shape=n_bins_energy)
-    eff_g = np.ndarray(shape=n_bins_energy)
-    eff_p = np.ndarray(shape=n_bins_energy)
-    ngammas = np.ndarray(shape=n_bins_energy)
-    nhadrons = np.ndarray(shape=n_bins_energy)
-    gammarate = np.ndarray(shape=n_bins_energy)
-    hadronrate = np.ndarray(shape=n_bins_energy)
-    eff_area = np.ndarray(shape=n_bins_energy)
-    nevents_gamma = np.ndarray(shape=n_bins_energy)
-    nevents_proton = np.ndarray(shape=n_bins_energy)
-=======
-    #Quantities to show in the results
-    sensitivity = np.ndarray(shape = n_bins_energy)
-    n_excesses_min = np.ndarray(shape = n_bins_energy)
-    eff_g = np.ndarray(shape = n_bins_energy)
-    eff_p = np.ndarray(shape = n_bins_energy)
-    ngammas = np.ndarray(shape = n_bins_energy)
-    nhadrons = np.ndarray(shape = n_bins_energy)
-    gammarate = np.ndarray(shape = n_bins_energy)
-    hadronrate = np.ndarray(shape = n_bins_energy)
-    eff_area = np.ndarray(shape = n_bins_energy)
-    nevents_gamma = np.ndarray(shape = n_bins_energy)
-    nevents_proton = np.ndarray(shape = n_bins_energy)
->>>>>>> d7e9a71a
-
-    # Calculate the minimum sensitivity per energy bin
-    for i in range(0, n_bins_energy):
-        ngammas[i] = final_gamma[i]
-        nhadrons[i] = final_hadrons[i]
-<<<<<<< HEAD
-        gammarate[i] = final_gamma[i] / (obstime.to(u.min)).to_value()
-        hadronrate[i] = final_hadrons[i] / (obstime.to(u.min)).to_value()
-        n_excesses_min[i] = n_excesses_5sigma[i]
-        sensitivity[i] = sensitivity_3Darray[i]
-        eff_g[i] = final_gamma[i] / ngamma_per_ebin[i]
-        eff_p[i] = final_hadrons[i] / nhadron_per_ebin[i]
-
-        e_aftercuts = e_true_g[(e_reco_g < energy[i + 1]) & (e_reco_g > energy[i]) \
-                               & (gammaness_g > gcut[i]) & (theta2_g < tcut[i])]
-
-        e_aftercuts_p = e_true_p[(e_reco_p < energy[i + 1]) & (e_reco_p > energy[i]) \
-=======
-        gammarate[i] = final_gamma[i]/(obstime.to(u.min)).to_value()
-        hadronrate[i] = final_hadrons[i]/(obstime.to(u.min)).to_value()
-        n_excesses_min[i] =  n_excesses_5sigma[i]
-        sensitivity[i] = sensitivity_3Darray[i]
-        eff_g[i] = final_gamma[i]/ngamma_per_ebin[i]
-        eff_p[i] = final_hadrons[i]/nhadron_per_ebin[i]
-
-        e_aftercuts = e_true_g[(e_reco_g < energy[i+1]) & (e_reco_g > energy[i]) \
-                               & (gammaness_g > gcut[i]) & (theta2_g < tcut[i])]
-
-        e_aftercuts_p = e_true_p[(e_reco_p < energy[i+1]) & (e_reco_p > energy[i]) \
->>>>>>> d7e9a71a
-                                 & (gammaness_p > gcut[i]) & p_contained]
-
-        e_aftercuts_w = np.sum(np.power(e_aftercuts, crab_par['alpha'] - mc_par_g['sp_idx']))
-
-<<<<<<< HEAD
-        e_w = np.sum(np.power(e_true_g[(e_reco_g < energy[i + 1]) & (e_reco_g > energy[i])],
-                              crab_par['alpha'] - mc_par_g['sp_idx']))
-=======
-        e_w = np.sum(np.power(e_true_g[(e_reco_g < energy[i+1]) & (e_reco_g > energy[i])],
-                              crab_par['alpha']-mc_par_g['sp_idx']))
->>>>>>> d7e9a71a
-
-        eff_area[i] = e_aftercuts_w.to_value() / n_sim_bin[i] * mc_par_g['area_sim'].to(u.m ** 2).to_value()
-
-        nevents_gamma[i] = e_aftercuts.shape[0]
-        nevents_proton[i] = e_aftercuts_p.shape[0]
-
-    # Compute sensitivity  in flux units
-
-    egeom = np.sqrt(energy[1:] * energy[:-1])
-    dFdE, par = crab_hegra(egeom)
-<<<<<<< HEAD
-    sensitivity_flux = sensitivity / 100 * (dFdE * egeom * egeom).to(u.TeV / (u.cm ** 2 * u.s))
-=======
-    sensitivity_flux = sensitivity / 100 * (dFdE * egeom * egeom).to(u.TeV / (u.cm**2 * u.s))
->>>>>>> d7e9a71a
-    print("******** Energy [GeV] *********")
-    print(egeom)
-    print("**************")
-    print("sensitivity ", sensitivity_flux)
-    print("sensitivity [%]", sensitivity)
-<<<<<<< HEAD
-    list_of_tuples = list(zip(energy[:energy.shape[0] - 2].to_value(), energy[1:].to_value(), gcut, tcut,
-                              ngammas, nhadrons,
-                              gammarate, hadronrate,
-                              n_excesses_min, sensitivity_flux.to_value(), eff_area,
-                              eff_g, eff_p, nevents_gamma, nevents_proton))
-    result = pd.DataFrame(list_of_tuples,
-                          columns=['ebin_low', 'ebin_up', 'gammaness_cut', 'theta2_cut',
-                                   'n_gammas', 'n_hadrons',
-                                   'gamma_rate', 'hadron_rate',
-                                   'n_excesses_min', 'sensitivity', 'eff_area',
-                                   'eff_gamma', 'eff_hadron',
-                                   'nevents_g', 'nevents_p'])
-
     units = [energy.unit, energy.unit, "", tcut.unit, "", "",
              u.min ** -1, u.min ** -1, "",
              sensitivity_flux.unit, mc_par_g['area_sim'].to(u.m ** 2).unit, "", "", "", ""]
@@ -1075,47 +748,13 @@
     #                                gammaness_g, gammaness_p,
     #                                theta2_g, p_contained, sensitivity, energy, n_bins_energy, gcut, tcut)
 
-=======
-    list_of_tuples = list(zip(energy[:energy.shape[0]-2].to_value(), energy[1:].to_value(), gcut, tcut,
-                            ngammas, nhadrons,
-                            gammarate, hadronrate,
-                            n_excesses_min, sensitivity_flux.to_value(), eff_area,
-                              eff_g, eff_p, nevents_gamma, nevents_proton))
-    result = pd.DataFrame(list_of_tuples,
-                           columns=['ebin_low', 'ebin_up', 'gammaness_cut', 'theta2_cut',
-                                    'n_gammas', 'n_hadrons',
-                                    'gamma_rate', 'hadron_rate',
-                                    'n_excesses_min', 'sensitivity','eff_area',
-                                    'eff_gamma', 'eff_hadron',
-                                    'nevents_g', 'nevents_p'])
-
-    units = [energy.unit, energy.unit,"", tcut.unit,"", "",
-             u.min**-1, u.min**-1, "",
-             sensitivity_flux.unit, mc_par_g['area_sim'].to(u.m**2).unit, "", "", "", ""]
-
-    sensitivity_minimization_plot(n_bins_energy, n_bins_gammaness, n_bins_theta2, energy, sensitivity)
-    plot_positions_survived_events(events_g,
-                                   events_p,
-                                   gammaness_g, gammaness_p,
-                                   theta2_g, p_contained, sensitivity, energy, n_bins_energy, gcut, tcut)
-
->>>>>>> d7e9a71a
     # Build dataframe of events that survive the cuts:
     events = pd.concat((events_g, events_p))
     dl2 = pd.DataFrame(columns=events.keys())
     for i in range(0, n_bins_energy):
-<<<<<<< HEAD
         df_bin = events[(10 ** events.mc_energy < energy[i + 1]) & (10 ** events.mc_energy > energy[i]) \
                         & (events.gammaness > gcut[i]) & (events.theta2 < tcut[i])]
 
         dl2 = pd.concat((dl2, df_bin))
 
-    return energy, sensitivity, result, units, dl2
-=======
-        df_bin = events[(10**events.mc_energy < energy[i+1]) & (10**events.mc_energy > energy[i]) \
-                               & (events.gammaness > gcut[i]) & (events.theta2 < tcut[i])]
-
-        dl2 = pd.concat((dl2, df_bin))
-
-    return energy, sensitivity, result, units, dl2
->>>>>>> d7e9a71a
+    return energy, sensitivity, result, units, dl2