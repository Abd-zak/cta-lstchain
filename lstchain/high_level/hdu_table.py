"""
Module containing functions to create DL3 event lists and DL3 index files,
following recommendations from GADF v0.3

For reference to the documentation of GADF v0.3 follow various sections in,
https://gamma-astro-data-formats.readthedocs.io/en/latest/
"""

import logging
import os

import astropy.units as u
import numpy as np
from astropy.coordinates import AltAz, SkyCoord
from astropy.coordinates.erfa_astrom import ErfaAstromInterpolator, erfa_astrom
from astropy.io import fits
from astropy.table import QTable, Table
from astropy.time import Time

from lstchain.__init__ import __version__
from lstchain.reco.utils import camera_to_altaz
from ctapipe_io_lst.constants import LST1_LOCATION


__all__ = [
    "add_icrs_position_params",
    "create_event_list",
    "create_hdu_index_hdu",
    "create_obs_index_hdu",
    "fill_reco_altaz_w_expected_pos",
    "get_timing_params",
    "get_pointing_params",
    "get_timing_params",
]

log = logging.getLogger(__name__)

DEFAULT_HEADER = fits.Header()
DEFAULT_HEADER["CREATOR"] = f"lstchain v{__version__}"
DEFAULT_HEADER["HDUDOC"] = (
    "https://github.com/open-gamma-ray-astro/gamma-astro-data-formats"
)
DEFAULT_HEADER["HDUVERS"] = "0.3"
DEFAULT_HEADER["HDUCLASS"] = "GADF"
DEFAULT_HEADER["ORIGIN"] = "CTA"
DEFAULT_HEADER["TELESCOP"] = "CTA-N"

# Observation_mode is POINTING for all LST observations as per GADF v0.3
OBS_MODE = "POINTING"
# LST-specific MJD time reference
LST_EPOCH = Time("2018-10-01T00:00:00", scale="utc")


def time_to_fits(time, epoch=LST_EPOCH):
    """
    Convert time to time since epoch.

    This is the real elapsed time, i.e. including leap seconds for UTC.
    """
    return (time - epoch).to(u.s)


def create_obs_index_hdu(file_list, obs_index_file, overwrite):
    """
    Create the obs index table and write it to the given file.

    Parameters
    ----------
    file_list : list
        list of the fits files
    obs_index_file : Path
        Path for the OBS index file
    overwrite : Bool
        Boolean to overwrite existing file
    """
    obs_index_tables = []

    # loop through the files
    for file in file_list:
        if file.is_file():
            try:
                hdu_list = fits.open(file)
                evt_hdr = hdu_list["EVENTS"].header
            except Exception:
                log.error(f"fits corrupted for file {file}")
                continue
        else:
            log.error(f"fits {file} doesn't exist")
            continue

        # Obs_table
        t_obs = {
            "OBS_ID": evt_hdr["OBS_ID"],
            "DATE-OBS": evt_hdr["DATE-OBS"],
            "TIME-OBS": evt_hdr["TIME-OBS"],
            "DATE-END": evt_hdr["DATE-END"],
            "TIME-END": evt_hdr["TIME-END"],
            "RA_PNT": evt_hdr["RA_PNT"] * u.deg,
            "DEC_PNT": evt_hdr["DEC_PNT"] * u.deg,
            "ZEN_PNT": (90 - float(evt_hdr["ALT_PNT"])) * u.deg,
            "ALT_PNT": evt_hdr["ALT_PNT"] * u.deg,
            "AZ_PNT": evt_hdr["AZ_PNT"] * u.deg,
            "RA_OBJ": evt_hdr["RA_OBJ"] * u.deg,
            "DEC_OBJ": evt_hdr["DEC_OBJ"] * u.deg,
            "TSTART": evt_hdr["TSTART"] * u.s,
            "TSTOP": evt_hdr["TSTOP"] * u.s,
            "ONTIME": evt_hdr["ONTIME"] * u.s,
            "TELAPSE": evt_hdr["TELAPSE"] * u.s,
            "LIVETIME": evt_hdr["LIVETIME"] * u.s,
            "DEADC": evt_hdr["DEADC"],
            "OBJECT": evt_hdr["OBJECT"],
            "OBS_MODE": evt_hdr["OBS_MODE"],
            "N_TELS": evt_hdr["N_TELS"],
            "TELLIST": evt_hdr["TELLIST"],
            "INSTRUME": evt_hdr["INSTRUME"],
        }
        obs_index_tables.append(t_obs)

    obs_index_table = QTable(obs_index_tables)

    obs_index_header = DEFAULT_HEADER.copy()
    obs_index_header["CREATED"] = Time.now().utc.iso
    obs_index_header["HDUCLAS1"] = "INDEX"
    obs_index_header["HDUCLAS2"] = "OBS"
    obs_index_header["INSTRUME"] = t_obs["INSTRUME"]
    obs_index_header["MJDREFI"] = evt_hdr["MJDREFI"]
    obs_index_header["MJDREFF"] = evt_hdr["MJDREFF"]

    obs_index = fits.BinTableHDU(
        obs_index_table, header=obs_index_header, name="OBS INDEX"
    )
    obs_index_list = fits.HDUList([fits.PrimaryHDU(), obs_index])
    obs_index_list.writeto(obs_index_file, overwrite=overwrite)


def create_hdu_index_hdu(file_list, hdu_index_file, overwrite=False):
    """
    Create the hdu index table and write it to the given file.

    Parameters
    ----------
    file_list : list
        list of the fits files
    hdu_index_file : Path
        Path for HDU index file
    overwrite : Bool
        Boolean to overwrite existing file
    """

    hdu_index_tables = []

    base_dir = os.path.commonpath(
        [hdu_index_file.parent.resolve(), file_list[0].resolve()]
    )
    # loop through the files
    for file in file_list:
        if file.is_file():
            try:
                hdu_list = fits.open(file)
                # check that the HDUs are present
                evt_hdr = hdu_list["EVENTS"].header
                hdu_list["GTI"].header
                hdu_list["POINTING"].header
            except Exception:
                log.error(f"fits corrupted for file {file}")
                continue
        else:
            log.error(f"fits {file} doesn't exist")
            continue

        # Event list
        t_events = {
            "OBS_ID": evt_hdr["OBS_ID"],
            "HDU_TYPE": "events",
            "HDU_CLASS": "events",
            "FILE_DIR": os.path.relpath(file.parent, hdu_index_file.parent),
            "FILE_NAME": file.name,
            "HDU_NAME": "EVENTS",
            "SIZE": file.stat().st_size,
        }
        hdu_index_tables.append(t_events)

        # GTI
        t_gti = t_events.copy()

        t_gti["HDU_TYPE"] = "gti"
        t_gti["HDU_CLASS"] = "gti"
        t_gti["HDU_NAME"] = "GTI"

        hdu_index_tables.append(t_gti)

        # POINTING
        t_pnt = t_events.copy()

        t_pnt["HDU_TYPE"] = "pointing"
        t_pnt["HDU_CLASS"] = "pointing"
        t_pnt["HDU_NAME"] = "POINTING"

        hdu_index_tables.append(t_pnt)
        hdu_names = [
            "EFFECTIVE AREA",
            "ENERGY DISPERSION",
            "BACKGROUND",
            "PSF",
            "RAD_MAX",
        ]

        for irf in hdu_names:
            try:
                t_irf = t_events.copy()
                irf_hdu = hdu_list[irf].header["HDUCLAS4"]

                t_irf["HDU_CLASS"] = irf_hdu.lower()
                t_irf["HDU_TYPE"] = irf_hdu.lower().strip(
                    "_" + irf_hdu.lower().split("_")[-1]
                )
                t_irf["HDU_NAME"] = irf
                hdu_index_tables.append(t_irf)
            except KeyError:
                log.error(f"Run {t_events['OBS_ID']} does not contain HDU {irf}")

    hdu_index_table = Table(hdu_index_tables)

    hdu_index_header = DEFAULT_HEADER.copy()
    hdu_index_header["CREATED"] = Time.now().utc.iso
    hdu_index_header["HDUCLAS1"] = "INDEX"
    hdu_index_header["HDUCLAS2"] = "HDU"
    hdu_index_header["INSTRUME"] = evt_hdr["INSTRUME"]
    hdu_index_header["BASE_DIR"] = base_dir

    hdu_index = fits.BinTableHDU(
        hdu_index_table, header=hdu_index_header, name="HDU INDEX"
    )
    hdu_index_list = fits.HDUList([fits.PrimaryHDU(), hdu_index])
    hdu_index_list.writeto(hdu_index_file, overwrite=overwrite)


def get_timing_params(data, epoch=LST_EPOCH):
    """
    Retrieve some timing parameters for the DL3 event list as a dict and
    also have a common time_utc object for use in other functions.
    """
    time_utc = Time(data["dragon_time"], format="unix", scale="utc")
    t_start_iso = time_utc[0].to_value("iso", "date_hms")
    t_stop_iso = time_utc[-1].to_value("iso", "date_hms")

    mjdreff, mjdrefi = np.modf(epoch.mjd)

    time_pars = {
        "t_start": time_to_fits(time_utc[0], epoch=epoch),
        "t_stop": time_to_fits(time_utc[-1], epoch=epoch),
        "t_start_iso": t_start_iso,
        "t_stop_iso": t_stop_iso,
        "date_obs": t_start_iso[:10],
        "time_obs": t_start_iso[11:],
        "date_end": t_stop_iso[:10],
        "time_end": t_stop_iso[11:],
        "MJDREFI": int(mjdrefi),
        "MJDREFF": mjdreff,
    }
    return time_pars, time_utc


def get_pointing_params(data, source_pos, time_utc):
    """
    Convert the telescope pointing position for the first event from AltAz
    into ICRS frame of reference.

    Note: The angular difference from the source is just used for logging here.
    """
    pointing_alt = data["pointing_alt"]
    pointing_az = data["pointing_az"]

    pnt_icrs = SkyCoord(
        alt=pointing_alt[0],
        az=pointing_az[0],
        frame=AltAz(obstime=time_utc[0], location=LST1_LOCATION),
    ).transform_to(frame="icrs")

    source_pointing_diff = source_pos.separation(pnt_icrs)

    log.info(
        f"Source pointing difference with camera pointing is {source_pointing_diff:.3f}"
    )

    return pnt_icrs


def add_icrs_position_params(data, source_pos, time_utc):
    """
    Updating data with ICRS position values of reconstructed positions in
    RA, DEC coordinates and add a column, theta, on separation from the true
    source position.
    """
    reco_alt = data["reco_alt"]
    reco_az = data["reco_az"]

    reco_altaz = SkyCoord(
        alt=reco_alt, az=reco_az, frame=AltAz(obstime=time_utc, location=LST1_LOCATION)
    )

    with erfa_astrom.set(ErfaAstromInterpolator(300 * u.s)):
        reco_icrs = reco_altaz.transform_to(frame="icrs")

    data["RA"] = reco_icrs.ra.to(u.deg)
    data["Dec"] = reco_icrs.dec.to(u.deg)
    data["theta"] = reco_icrs.separation(source_pos).to(u.deg)

    return data


def fill_reco_altaz_w_expected_pos(data):
    """
    Fill the reconstructed alt, az positions with the expected source positions,
    for source-dependent analysis. 

    Note: This is just a trick to easily extract ON/OFF events in gammapy
<<<<<<< HEAD
    analysis. For source-dependent analysis, gammaness and alpha cut are
    already applied when creating DL3 file and there is no need to apply additional
    cuts in higher analysis (e.g. on/background region cut in gammapy).
    This function fills the same reconstructed position (AltAz, ICRS frame,
    derived from the first event) for all events. It is recommended to use
    `WobbleRegionsFinder` in gammapy to define the source and background region.
    """
    # Compute the expected source position for the first event
=======
    analysis. For source-dependent analysis, gammaness and alpha cut are 
    already applied when creating DL3 file and there is no need to apply additional
    cuts in higher analysis (e.g. on/background region cut in gammapy).
    This function fills the same reconstructed position (AltAz, ICRS frame,
    derived from the first event) for all events. It is recommended to use 
    `WobbleRegionsFinder` in gammapy to define the source and background region.
    """
    # Compute the expected source position for the first event 
>>>>>>> 133bf50e
    obstime = Time(data["dragon_time"][0], scale="utc", format="unix")
    expected_src_x = data["expected_src_x"][0] * u.m
    expected_src_y = data["expected_src_y"][0] * u.m
    focal = 28 * u.m
    pointing_alt = data["pointing_alt"][0]
    pointing_az = data["pointing_az"][0]

    expected_src_altaz = camera_to_altaz(
        expected_src_x,
        expected_src_y,
        focal,
        pointing_alt,
        pointing_az,
        obstime=obstime,
    )

    data["reco_alt"] = expected_src_altaz.alt
    data["reco_az"] = expected_src_altaz.az

    reco_altaz = SkyCoord(
        alt=data["reco_alt"][0], az=data["reco_az"][0],
<<<<<<< HEAD
        frame=AltAz(obstime=obstime, location=LST1_LOCATION)
=======
        frame=AltAz(obstime=obstime, location=location)
>>>>>>> 133bf50e
    )

    with erfa_astrom.set(ErfaAstromInterpolator(300 * u.s)):
        reco_icrs = reco_altaz.transform_to(frame="icrs")

    # Fill the same expected source position (ICRS frame) for all events
    data["RA"] = reco_icrs.ra.to(u.deg)
    data["Dec"] = reco_icrs.dec.to(u.deg)

    return data


def create_event_list(
    data, run_number, source_name, source_pos, effective_time, elapsed_time, data_pars
):
    """
    Create the BinTableHDUs for storing DL3 event data.

    Parameters
    ----------
    data: DL2 data file
        'astropy.table.QTable'
    run: Run number
        Int
    source_name: Name of the source
        Str
    source_pos: Ra/Dec position of the source
        'astropy.coordinates.SkyCoord'
    effective_time: Effective time of triggered events of the run
        Float
    elapsed_time: Total elapsed time of triggered events of the run
        Float
    data_pars: Dict of paramters to get the IRF interpolation parameters
        Dict

    Returns
    -------
    Events HDU:  `astropy.io.fits.BinTableHDU`
    GTI HDU:  `astropy.io.fits.BinTableHDU`
    Pointing HDU:  `astropy.io.fits.BinTableHDU`
    """
    tel_list = np.unique(data["tel_id"])

    time_params, time_utc = get_timing_params(data)
<<<<<<< HEAD

=======
    
>>>>>>> 133bf50e
    if not 'RA' in data.colnames:
        data = add_icrs_position_params(data, source_pos, time_utc)
    reco_icrs = SkyCoord(ra=data["RA"], dec=data["Dec"], unit="deg")
    pnt_icrs = get_pointing_params(data, source_pos, time_utc)

    event_table = QTable(
        {
            "EVENT_ID": data["event_id"],
            "TIME": time_to_fits(time_utc),
            "RA": data["RA"].to(u.deg),
            "DEC": data["Dec"].to(u.deg),
            "ENERGY": data["reco_energy"],
            # Optional columns
            "GAMMANESS": data["gh_score"],
            "MULTIP": u.Quantity(np.repeat(len(tel_list), len(data)), dtype=int),
            "GLON": reco_icrs.galactic.l.to(u.deg),
            "GLAT": reco_icrs.galactic.b.to(u.deg),
            "ALT": data["reco_alt"].to(u.deg),
            "AZ": data["reco_az"].to(u.deg),
        }
    )
    gti_table = QTable(
        {
            "START": u.Quantity(time_params["t_start"], unit=u.s, ndmin=1),
            "STOP": u.Quantity(time_params["t_stop"], unit=u.s, ndmin=1),
        }
    )
    pnt_table = QTable(
        {
            "TIME": u.Quantity(time_params["t_start"], unit=u.s, ndmin=1),
            "RA_PNT": u.Quantity(pnt_icrs.ra.to(u.deg), ndmin=1),
            "DEC_PNT": u.Quantity(pnt_icrs.dec.to(u.deg), ndmin=1),
            # Optional Columns
            "ALT_PNT": u.Quantity(data["pointing_alt"][0].to(u.deg), ndmin=1),
            "AZ_PNT": u.Quantity(data["pointing_az"][0].to(u.deg), ndmin=1),
        }
    )

    # Adding the meta data
    # Comments can be added later for relevant metadata
    # Event table metadata
    ev_header = DEFAULT_HEADER.copy()
    ev_header["CREATED"] = Time.now().utc.iso
    ev_header["HDUCLAS1"] = "EVENTS"

    ev_header["OBS_ID"] = run_number

    ev_header["DATE-OBS"] = time_params["date_obs"]
    ev_header["TIME-OBS"] = time_params["time_obs"]
    ev_header["DATE-END"] = time_params["date_end"]
    ev_header["TIME-END"] = time_params["time_end"]
    ev_header["TSTART"] = (time_params["t_start"].value, time_params["t_start"].unit)
    ev_header["TSTOP"] = (time_params["t_stop"].value, time_params["t_stop"].unit)
    ev_header["MJDREFI"] = time_params["MJDREFI"]
    ev_header["MJDREFF"] = time_params["MJDREFF"]
    ev_header["TIMEUNIT"] = "s"
    ev_header["TIMESYS"] = "UTC"
    ev_header["TIMEREF"] = "TOPOCENTER"
    ev_header["ONTIME"] = elapsed_time
    ev_header["TELAPSE"] = (
        (time_params["t_stop"] - time_params["t_start"]).to_value(u.s),
        u.s,
    )
    ev_header["DEADC"] = effective_time / elapsed_time
    ev_header["LIVETIME"] = effective_time

    ev_header["OBJECT"] = source_name
    ev_header["OBS_MODE"] = OBS_MODE

    ev_header["N_TELS"] = len(tel_list)
    ev_header["TELLIST"] = "LST-" + " ".join(map(str, tel_list))
    ev_header["INSTRUME"] = f"{ev_header['TELLIST']}"

    ev_header["RA_PNT"] = pnt_icrs.ra.to_value()
    ev_header["DEC_PNT"] = pnt_icrs.dec.to_value()
    ev_header["ALT_PNT"] = data["pointing_alt"].mean().to_value(u.deg)
    ev_header["AZ_PNT"] = data["pointing_az"].mean().to_value(u.deg)
    ev_header["RA_OBJ"] = source_pos.ra.to_value()
    ev_header["DEC_OBJ"] = source_pos.dec.to_value()
    ev_header["FOVALIGN"] = "RADEC"

    ev_header["GEOLON"] = (
        LST1_LOCATION.lon.to_value(u.deg),
        "Geographic longitude of telescope (deg)",
    )
    ev_header["GEOLAT"] = (
        LST1_LOCATION.lat.to_value(u.deg),
        "Geographic latitude of telescope (deg)",
    )
    ev_header["ALTITUDE"] = (
        round(LST1_LOCATION.height.to_value(u.m), 2),
        "Geographic latitude of telescope (m)",
    )

    # GTI table metadata
    gti_header = DEFAULT_HEADER.copy()
    gti_header["CREATED"] = Time.now().utc.iso
    gti_header["HDUCLAS1"] = "GTI"

    gti_header["OBS_ID"] = run_number
    gti_header["MJDREFI"] = ev_header["MJDREFI"]
    gti_header["MJDREFF"] = ev_header["MJDREFF"]
    gti_header["TIMESYS"] = ev_header["TIMESYS"]
    gti_header["TIMEUNIT"] = ev_header["TIMEUNIT"]
    gti_header["TIMEREF"] = ev_header["TIMEREF"]

    # Pointing table metadata
    pnt_header = DEFAULT_HEADER.copy()
    pnt_header["CREATED"] = Time.now().utc.iso
    pnt_header["HDUCLAS1"] = "POINTING"

    pnt_header["OBS_ID"] = run_number
    pnt_header["MJDREFI"] = ev_header["MJDREFI"]
    pnt_header["MJDREFF"] = ev_header["MJDREFF"]
    pnt_header["TIMEUNIT"] = ev_header["TIMEUNIT"]
    pnt_header["TIMESYS"] = ev_header["TIMESYS"]
    pnt_header["TIMEREF"] = ev_header["TIMEREF"]

    pnt_header["GEOLON"] = ev_header["GEOLON"]
    pnt_header["GEOLAT"] = ev_header["GEOLAT"]
    pnt_header["ALTITUDE"] = ev_header["ALTITUDE"]

    pnt_header["MEAN_ZEN"] = str(data_pars["ZEN_PNT"])
    pnt_header["MEAN_AZ"] = str(data_pars["AZ_PNT"])
    pnt_header["B_DELTA"] = str(data_pars["B_DELTA"])

    # Create HDUs
    event = fits.BinTableHDU(event_table, header=ev_header, name="EVENTS")
    gti = fits.BinTableHDU(gti_table, header=gti_header, name="GTI")
    pointing = fits.BinTableHDU(pnt_table, header=pnt_header, name="POINTING")

    return event, gti, pointing<|MERGE_RESOLUTION|>--- conflicted
+++ resolved
@@ -315,7 +315,6 @@
     for source-dependent analysis. 
 
     Note: This is just a trick to easily extract ON/OFF events in gammapy
-<<<<<<< HEAD
     analysis. For source-dependent analysis, gammaness and alpha cut are
     already applied when creating DL3 file and there is no need to apply additional
     cuts in higher analysis (e.g. on/background region cut in gammapy).
@@ -324,16 +323,7 @@
     `WobbleRegionsFinder` in gammapy to define the source and background region.
     """
     # Compute the expected source position for the first event
-=======
-    analysis. For source-dependent analysis, gammaness and alpha cut are 
-    already applied when creating DL3 file and there is no need to apply additional
-    cuts in higher analysis (e.g. on/background region cut in gammapy).
-    This function fills the same reconstructed position (AltAz, ICRS frame,
-    derived from the first event) for all events. It is recommended to use 
-    `WobbleRegionsFinder` in gammapy to define the source and background region.
-    """
-    # Compute the expected source position for the first event 
->>>>>>> 133bf50e
+
     obstime = Time(data["dragon_time"][0], scale="utc", format="unix")
     expected_src_x = data["expected_src_x"][0] * u.m
     expected_src_y = data["expected_src_y"][0] * u.m
@@ -355,11 +345,7 @@
 
     reco_altaz = SkyCoord(
         alt=data["reco_alt"][0], az=data["reco_az"][0],
-<<<<<<< HEAD
         frame=AltAz(obstime=obstime, location=LST1_LOCATION)
-=======
-        frame=AltAz(obstime=obstime, location=location)
->>>>>>> 133bf50e
     )
 
     with erfa_astrom.set(ErfaAstromInterpolator(300 * u.s)):
@@ -404,11 +390,7 @@
     tel_list = np.unique(data["tel_id"])
 
     time_params, time_utc = get_timing_params(data)
-<<<<<<< HEAD
-
-=======
-    
->>>>>>> 133bf50e
+
     if not 'RA' in data.colnames:
         data = add_icrs_position_params(data, source_pos, time_utc)
     reco_icrs = SkyCoord(ra=data["RA"], dec=data["Dec"], unit="deg")
