--- conflicted
+++ resolved
@@ -9,25 +9,17 @@
     create_event_list,
     create_hdu_index_hdu,
     create_obs_index_hdu,
+    get_pointing_params,
     get_timing_params,
-    get_pointing_params,
     set_expected_pos_to_reco_altaz,
 )
 from .interpolate import (
-<<<<<<< HEAD
-    interp_params,
-    check_in_delaunay_triangle,
-    compare_irfs,
-    load_irf_grid,
-    interpolate_irf,
-=======
     check_in_delaunay_triangle,
     compare_irfs,
     get_nearest_az_node,
     interp_params,
     interpolate_irf,
     load_irf_grid,
->>>>>>> 4cc8bce8
 )
 
 __all__ = [
@@ -39,22 +31,12 @@
     "create_event_list",
     "create_hdu_index_hdu",
     "create_obs_index_hdu",
-<<<<<<< HEAD
-    "get_timing_params",
-    "get_pointing_params",
-    "interp_params",
-    "check_in_delaunay_triangle",
-    "compare_irfs",
-    "load_irf_grid",
-    "interpolate_irf",
-=======
     "get_nearest_az_node",
     "get_pointing_params",
     "get_timing_params",
     "interp_params",
     "interpolate_irf",
     "load_irf_grid",
->>>>>>> 4cc8bce8
     "set_expected_pos_to_reco_altaz",
     "setup_logging",
 ]