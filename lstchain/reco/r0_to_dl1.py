--- conflicted
+++ resolved
@@ -178,7 +178,14 @@
                 time_limit=delta_time
             )
 
-<<<<<<< HEAD
+        if use_dynamic_cleaning:
+            threshold_dynamic = config['dynamic_cleaning']['threshold']
+            fraction_dynamic = config['dynamic_cleaning']['fraction_cleaning_intensity']
+            signal_pixels = apply_dynamic_cleaning(image,
+                                                   signal_pixels,
+                                                   threshold_dynamic,
+                                                   fraction_dynamic)
+
         # check the number of islands
         num_islands, island_labels = number_of_islands(camera_geometry, signal_pixels)
 
@@ -187,16 +194,6 @@
             n_pixels_on_island[0] = 0  # first island is no-island and should not be considered
             max_island_label = np.argmax(n_pixels_on_island)
             signal_pixels[island_labels != max_island_label] = False
-=======
-        if use_dynamic_cleaning:
-            threshold_dynamic = config['dynamic_cleaning']['threshold']
-            fraction_dynamic = config['dynamic_cleaning'][
-                'fraction_cleaning_intensity']
-            signal_pixels = apply_dynamic_cleaning(image,
-                                                   signal_pixels,
-                                                   threshold_dynamic,
-                                                   fraction_dynamic)
->>>>>>> 30dfe2e8
 
         # count surviving pixels
         n_pixels = np.count_nonzero(signal_pixels)
