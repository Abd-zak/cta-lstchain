--- conflicted
+++ resolved
@@ -596,15 +596,6 @@
 
     filter = np.ones(len(events_df), dtype=bool)
 
-<<<<<<< HEAD
-    for k in filters.keys():
-        filter &= (events[k] >= filters[k][0]) & (events[k] <= filters[k][1])
-
-    if finite_params is not None:
-        _finite_params = list(set(finite_params).intersection(list(events.columns)))
-        with pd.option_context("mode.use_inf_as_null", True):
-            not_finite_mask = events[_finite_params].isnull()
-=======
     for col, (lower_limit, upper_limit) in filters.items():
         filter &= (events_df[col] >= lower_limit) & (events_df[col] <= upper_limit)
         
@@ -612,7 +603,6 @@
         _finite_params = list(set(finite_params).intersection(list(events_df.columns)))
         with pd.option_context('mode.use_inf_as_null', True):
             not_finite_mask = events_df[_finite_params].isnull()
->>>>>>> f7b91849
         filter &= ~(not_finite_mask.any(axis=1))
 
         not_finite_counts = (not_finite_mask).sum(axis=0)[_finite_params]
