"""
Module with auxiliar functions:

 - Transform AltAz coordinates into Camera coordinates (This should be
   implemented already in ctapipe but I haven't managed to find how to do it).
 - Calculate source position from disp_norm distance.
 - Calculate disp distance from source position.
"""

import logging
from warnings import warn

import astropy.units as u
import numpy as np
import pandas as pd
from astropy.coordinates import AltAz, SkyCoord, EarthLocation
from astropy.time import Time
from astropy.utils import deprecated
from ctapipe.coordinates import CameraFrame

from . import disp

__all__ = [
    "add_delta_t_key",
    "alt_to_theta",
    "az_to_phi",
    "camera_to_altaz",
    "cartesian_to_polar",
    "clip_alt",
    "compute_alpha",
    "compute_theta2",
    "expand_tel_list",
    "extract_source_position",
    "filter_events",
    "get_effective_time",
    "get_event_pos_in_camera",
    "impute_pointing",
    "linear_imputer",
    "polar_to_cartesian",
    "predict_source_position_in_camera",
    "radec_to_camera",
    "reco_source_position_sky",
    "rotate",
    "sky_to_camera",
    "source_dx_dy",
    "source_side",
]

# position of the LST1
location = EarthLocation.from_geodetic(-17.89139 * u.deg, 28.76139 * u.deg, 2184 * u.m)
obstime = Time("2018-11-01T02:00")
horizon_frame = AltAz(location=location, obstime=obstime)


log = logging.getLogger(__name__)


def rotate(flat_object, degree=0, origin=(0, 0)):
    """
    Rotate 2D object around given axle

    Parameters
    ----------
    array-like flat_object: 2D object to rotate
    tuple origin: rotation axle coordinates
    int degree: rotation angle in degrees

    Returns
    -------
    NDArray with new coordinates
    """
    angle = np.deg2rad(degree)
    rotation_matrix = np.array(
        [[np.cos(angle), -np.sin(angle)], [np.sin(angle), np.cos(angle)]]
    )
    rotation_axis_coordinates = np.asarray(origin)
    res = [
        (
            rotation_matrix @ (point.T - rotation_axis_coordinates.T)
            + rotation_axis_coordinates.T
        ).T
        for point in np.atleast_2d(flat_object)
    ]
    return res


def extract_source_position(
    data, observed_source_name, equivalent_focal_length=28 * u.m
):
    """
    Extract source position from data

    Parameters
    ----------
    pandas.DataFrame data: input data
    str observed_source_name: Name of the observed source
    astropy.units.m equivalent_focal_length: Equivalent focal length of a telescope

    Returns
    -------
    2D array of coordinates of the source in form [(x),(y)] in astropy.units.m
    """
    observed_source = SkyCoord.from_name(observed_source_name)
    obstime = pd.to_datetime(data["dragon_time"], unit="s")
    pointing_alt = u.Quantity(data["alt_tel"], u.rad, copy=False)
    pointing_az = u.Quantity(data["az_tel"], u.rad, copy=False)
    source_pos_camera = radec_to_camera(
        observed_source,
        obstime,
        pointing_alt,
        pointing_az,
        focal=equivalent_focal_length,
    )
    source_position = [source_pos_camera.x, source_pos_camera.y]
    return source_position


def compute_theta2(data, source_position, conversion_factor=2.0):
    """
    Computes a square of theta (angle from z-axis) from camera frame coordinates

    Parameters
    ----------
    pandas.DataFrame data: Input data
    2D array (x,y) source_position: Observed source position in astropy.units.m
    float conversion_factor: Conversion factor (default 0.1/0.05 deg/m)

    Returns
    -------
    Array with `theta2` values
    """
    reco_src_x = np.array(data["reco_src_x"]) * u.m
    reco_src_y = np.array(data["reco_src_y"]) * u.m
    return conversion_factor ** 2 * (
        (source_position[0] - reco_src_x) ** 2 + (source_position[1] - reco_src_y) ** 2
    )


def compute_alpha(data):
    """
    Computes the angle between the shower major axis and polar angle of the shower centroid

    Parameters
    ----------
    pandas.DataFrame data: Input data

    Returns
    -------
    Array with `alpha` values
    """
    # phi and psi range [-np.pi, +np.pi]
    alpha = np.mod(data["phi"] - data["psi"], np.pi)  # alpha in [0, np.pi]
    alpha = np.minimum(np.pi - alpha, alpha)  # put alpha in [0, np.pi/2]

    return np.rad2deg(alpha)


def alt_to_theta(alt):
    """Transforms altitude (angle from the horizon upwards) to theta
    (angle from z-axis) for simtel array coordinate systems.

    Parameters
    ----------
    alt: float

    Returns
    -------
    float: theta
    """

    return (90 * u.deg - alt).to(alt.unit)


def az_to_phi(az):
    """Transforms azimuth (angle from north towards east)
    to phi (angle from x-axis towards y-axis)
    for simtel array coordinate systems.

    Parameters
    ----------
    az: float

    Returns
    -------
    az: float
    """
    return -az


<<<<<<< HEAD
@deprecated(
    "09/07/2019",
    message="This is a custom implementation. Use `sky_to_camera` that relies on astropy",
)
def cal_cam_source_pos(mc_alt, mc_az, mc_alt_tel, mc_az_tel, focal_length):
    """
    Transform Alt-Az source position into Camera(x,y) coordinates source position.

    Parameters
    ----------
    mc_alt: float
        Alt coordinate of the event
    mc_az: float
        Az coordinate of the event
    mc_alt_tel: float
        Alt coordinate of the telescope pointing
    mc_az_tel: float
        Az coordinate of the telescope pointing
    focal_length: float
        Focal length of the telescope

    Returns
    -------
    source_x1: float
        x coordinate of the source in camera coordinates
    source_x2: float
        y coordinate of the source in camera coordinates
    """

    mc_alt = alt_to_theta(mc_alt * u.rad).value
    mc_az = az_to_phi(mc_az * u.rad).value
    mc_alt_tel = alt_to_theta(mc_alt_tel * u.rad).value
    mc_az_tel = az_to_phi(mc_az_tel * u.rad).value

    # Sines and cosines of direction angles
    cp = np.cos(mc_az)
    sp = np.sin(mc_az)
    ct = np.cos(mc_alt)
    st = np.sin(mc_alt)

    # Shower direction coordinates
    sourcex = st * cp
    sourcey = st * sp
    sourcez = ct

    source = np.array([sourcex, sourcey, sourcez])
    source = source.T

    # Rotation matrices towars the camera frame
    rot_Matrix = np.empty((0, 3, 3))

    alttel = mc_alt_tel
    aztel = mc_az_tel
    mat_Y = np.array(
        [
            [np.cos(alttel), 0, np.sin(alttel)],
            [0, 1, 0],
            [-np.sin(alttel), 0, np.cos(alttel)],
        ]
    ).T

    mat_Z = np.array(
        [
            [np.cos(aztel), -np.sin(aztel), 0],
            [np.sin(aztel), np.cos(aztel), 0],
            [0, 0, 1],
        ]
    ).T

    rot_Matrix = np.matmul(mat_Y, mat_Z)

    res = np.einsum("...ji,...i", rot_Matrix, source)
    res = res.T

    source_x = -focal_length * res[0] / res[2]
    source_y = -focal_length * res[1] / res[2]
    return source_x, source_y


=======
>>>>>>> 2086cb9d
def get_event_pos_in_camera(event, tel):
    """
    Return the position of the source in the camera frame.

    Parameters
    ----------
    event: `ctapipe.containers.ArrayEventContainer`
    tel: `ctapipe.instruement.telescope.TelescopeDescription`

    Returns
    -------
    (x, y) (float, float): position in the camera
    """

    array_pointing = SkyCoord(
        alt=clip_alt(event.mcheader.run_array_direction[1]),
        az=event.mcheader.run_array_direction[0],
        frame=horizon_frame,
    )

    event_direction = SkyCoord(
        alt=clip_alt(event.mc.alt), az=event.mc.az, frame=horizon_frame
    )

    focal = tel.optics.equivalent_focal_length

    camera_frame = CameraFrame(focal_length=focal, telescope_pointing=array_pointing)

    camera_pos = event_direction.transform_to(camera_frame)
    return camera_pos.x, camera_pos.y


def reco_source_position_sky(
    cog_x, cog_y, disp_dx, disp_dy, focal_length, pointing_alt, pointing_az
):
    """
    Compute the reconstructed source position in the sky

    Parameters
    ----------
    cog_x: `astropy.units.Quantity`
    cog_y: `astropy.units.Quantity`
    disp_dx: `astropy.units.Quantity`
    disp_dy: `astropy.units.Quantity`
    focal_length: `astropy.units.Quantity`
    pointing_alt: `astropy.units.Quantity`
    pointing_az: `astropy.units.Quantity`

    Returns
    -------
    sky frame: `astropy.coordinates.sky_coordinate.SkyCoord`
    """
    src_x, src_y = disp.disp_to_pos(disp_dx, disp_dy, cog_x, cog_y)
    return camera_to_altaz(src_x, src_y, focal_length, pointing_alt, pointing_az)


def camera_to_altaz(pos_x, pos_y, focal, pointing_alt, pointing_az, obstime=None):
    """
    Compute camera to Horizontal frame (Altitude-Azimuth system).
    For MC assume the default ObsTime.

    Parameters
    ----------
    pos_x: `~astropy.units.Quantity`
        X coordinate in camera (distance)
    pos_y: `~astropy.units.Quantity`
        Y coordinate in camera (distance)
    focal: `~astropy.units.Quantity`
        telescope focal (distance)
    pointing_alt: `~astropy.units.Quantity`
        pointing altitude in angle unit
    pointing_az: `~astropy.units.Quantity`
        pointing altitude in angle unit
    obstime: `~astropy.time.Time`

    Returns
    -------
    sky frame: `astropy.coordinates.SkyCoord`
       in AltAz frame

    Examples
    --------
    >>> import astropy.units as u
    >>> import numpy as np
    >>> pos_x = np.array([0, 0]) * u.m
    >>> pos_y = np.array([0, 0]) * u.m
    >>> focal = 28 * u.m
    >>> pointing_alt = np.array([1.0, 1.0]) * u.rad
    >>> pointing_az = np.array([0.2, 0.5]) * u.rad
    >>> sky_coords = utils.camera_to_altaz(pos_x, pos_y, focal, pointing_alt, pointing_az)
    """
    if not obstime:
        logging.info("No time given. To be use only for MC data.")
    horizon_frame = AltAz(location=location, obstime=obstime)

    pointing_direction = SkyCoord(
        alt=clip_alt(pointing_alt), az=pointing_az, frame=horizon_frame
    )

    camera_frame = CameraFrame(
        focal_length=focal, telescope_pointing=pointing_direction
    )

    camera_coord = SkyCoord(pos_x, pos_y, frame=camera_frame)

    horizon = camera_coord.transform_to(horizon_frame)

    return horizon


def sky_to_camera(alt, az, focal, pointing_alt, pointing_az):
    """
    Coordinate transform from aky position (alt, az) (in angles)
    to camera coordinates (x, y) in distance.

    Parameters
    ----------
    alt: astropy Quantity
    az: astropy Quantity
    focal: astropy Quantity
    pointing_alt: pointing altitude in angle unit
    pointing_az: pointing altitude in angle unit

    Returns
    -------
    camera frame: `astropy.coordinates.sky_coordinate.SkyCoord`
    """
    pointing_direction = SkyCoord(
        alt=clip_alt(pointing_alt), az=pointing_az, frame=horizon_frame
    )

    camera_frame = CameraFrame(
        focal_length=focal, telescope_pointing=pointing_direction
    )

    event_direction = SkyCoord(alt=clip_alt(alt), az=az, frame=horizon_frame)

    camera_pos = event_direction.transform_to(camera_frame)

    return camera_pos


def radec_to_camera(sky_coordinate, obstime, pointing_alt, pointing_az, focal):
    """
    Coordinate transform from sky coordinate to camera coordinates (x, y) in distance

    Parameters
    ----------
    sky_coordinate: astropy.coordinates.sky_coordinate.SkyCoord
    obstime: astropy.time.Time
    pointing_alt: pointing altitude in angle unit
    pointing_az: pointing altitude in angle unit
    focal: astropy Quantity

    Returns
    -------
    camera frame: `astropy.coordinates.sky_coordinate.SkyCoord`
    """

    horizon_frame = AltAz(location=location, obstime=obstime)

    pointing_direction = SkyCoord(
        alt=clip_alt(pointing_alt), az=pointing_az, frame=horizon_frame
    )

    camera_frame = CameraFrame(
        focal_length=focal,
        telescope_pointing=pointing_direction,
        obstime=obstime,
        location=location,
    )

    camera_pos = sky_coordinate.transform_to(camera_frame)

    return camera_pos


def source_side(source_pos_x, cog_x):
    """
    Compute on what side of the center of gravity the source is in the camera.

    Parameters
    ----------
    source_pos_x: X coordinate of the source in the camera, float
    cog_x: X coordinate of the center of gravity, float

    Returns
    -------
    float: -1 or +1
    """
    return np.sign(source_pos_x - cog_x)


def source_dx_dy(source_pos_x, source_pos_y, cog_x, cog_y):
    """
    Compute the coordinates of the vector (dx, dy) from the center of gravity to the source position

    Parameters
    ----------
    source_pos_x: X coordinate of the source in the camera
    source_pos_y: Y coordinate of the source in the camera
    cog_x: X coordinate of the center of gravity in the camera
    cog_y: Y coordinate of the center of gravity in the camera

    Returns
    -------
    (dx, dy)
    """
    return source_pos_x - cog_x, source_pos_y - cog_y


def polar_to_cartesian(norm, angle, sign):
    """
    Polar to cartesian transformation.
    As a convention, angle should be in [-pi/2:pi/2].

    Parameters
    ----------
    norm: float or `numpy.ndarray`
    angle: float or `numpy.ndarray`
    sign: float or `numpy.ndarray`

    Returns
    -------

    """
    assert np.isfinite([norm, angle, sign]).all()
    x = norm * sign * np.cos(angle)
    y = norm * sign * np.sin(angle)
    return x, y


def cartesian_to_polar(x, y):
    """
    Cartesian to polar transformation
    As a convention, angle is always included in [-pi/2:pi/2].
    When the angle should be in [pi/2:3*pi/2], angle = -1

    Parameters
    ----------
    x: float or `numpy.ndarray`
    y: float or `numpy.ndarray`

    Returns
    -------
    norm, angle, sign
    """
    norm = np.sqrt(x ** 2 + y ** 2)
    if x == 0:
        angle = np.pi / 2.0 * np.sign(y)
    else:
        angle = np.arctan(y / x)
    sign = np.sign(x)
    return norm, angle, sign


def predict_source_position_in_camera(cog_x, cog_y, disp_dx, disp_dy):
    """
    Compute the source position in the camera frame

    Parameters
    ----------
    cog_x: float or `numpy.ndarray` - x coordinate of the center of gravity (hillas.x)
    cog_y: float or `numpy.ndarray` - y coordinate of the center of gravity (hillas.y)
    disp_dx: float or `numpy.ndarray`
    disp_dy: float or `numpy.ndarray`

    Returns
    -------
    source_pos_x, source_pos_y
    """
    reco_src_x = cog_x + disp_dx
    reco_src_y = cog_y + disp_dy
    return reco_src_x, reco_src_y


def expand_tel_list(tel_list, max_tels):
    """
    transform for the telescope list (to turn it into a telescope pattern)
    un-pack var-length list of tel_ids into
    fixed-width bit pattern by tel_index
    """
    pattern = np.zeros(max_tels).astype(bool)
    pattern[tel_list] = 1
    return pattern


def filter_events(
    events,
    filters=dict(
        intensity=[0, np.inf],
        width=[0, np.inf],
        length=[0, np.inf],
        wl=[0, np.inf],
        r=[0, np.inf],
        leakage_intensity_width_2=[0, 1],
    ),
    finite_params=None,
):
    """
    Apply data filtering to a pandas dataframe or astropy Table.
    The Table object will be converted to pandas dataframe and used.
    Each filtering range is applied if the column name exists in the DataFrame so that
    `(events >= range[0]) & (events <= range[1])`
    Returning filter is converted to a numpy object so that it can be used by both dataframe
    and table inputs

    Parameters
    ----------
    events: `pandas.DataFrame` or 'astropy.table.Table'
    filters: dict containing events features names and their filtering range
    finite_params: optional, None or list of strings
        extra filter to ensure finite parameters

    Returns
    -------
    `pandas.DataFrame` or 'astropy.table.Table'
    """
    from astropy.table import Table

    if isinstance(events, Table):
        events_df = events.to_pandas()
    else:
        events_df = events

    filter = np.ones(len(events_df), dtype=bool)

    for col, (lower_limit, upper_limit) in filters.items():
        filter &= (events_df[col] >= lower_limit) & (events_df[col] <= upper_limit)
        
    if finite_params is not None:
        _finite_params = list(set(finite_params).intersection(list(events_df.columns)))
        with pd.option_context('mode.use_inf_as_null', True):
            not_finite_mask = events_df[_finite_params].isnull()
        filter &= ~(not_finite_mask.any(axis=1))

        not_finite_counts = (not_finite_mask).sum(axis=0)[_finite_params]
        if (not_finite_counts > 0).any():
            log.warning("Data contains not-predictable events.")
            log.warning("Column | Number of non finite values")
            for k, v in not_finite_counts.items():
                if v > 0:
                    log.warning(f"{k} : {v}")

    return events[filter.to_numpy()]


def linear_imputer(y, missing_values=np.nan, copy=True):
    """
    Replace missing values in y with values from a linear interpolation on their position in the array.

    Parameters
    ----------
    y: list or `numpy.array`
    missing_values: number, string, np.nan or None, default=`np.nan`
        The placeholder for the missing values. All occurrences of `missing_values` will be imputed.
    copy : bool, default=True
        If True, a copy of X will be created. If False, imputation will be done in-place whenever possible.

    Returns
    -------
    `numpy.array` : array with `missing_values` imputed
    """
    x = np.arange(len(y))
    if missing_values is np.nan:
        mask_missing = np.isnan(y)
    else:
        mask_missing = y == missing_values
    imputed_values = np.interp(x[mask_missing], x[~mask_missing], y[~mask_missing])
    if copy:
        yy = np.copy(y)
        yy[mask_missing] = imputed_values
        return yy
    else:
        y[mask_missing] = imputed_values
        return y


def impute_pointing(dl1_data, missing_values=np.nan):
    """
    Impute missing pointing values using `linear_imputer` and replace them inplace

    Parameters
    ----------
    dl1_data: `pandas.DataFrame`
    missing_values: number, string, np.nan or None, default=`np.nan`
        The placeholder for the missing values. All occurrences of `missing_values` will be imputed.
    """
    if len(set(dl1_data.event_id)) != len(dl1_data.event_id):
        warn(
            "Beware, the data has been resorted by `event_id` to interpolate invalid pointing values but there are "
            "several events with the same `event_id` in the data, thus probably leading to unexpected behaviour",
            UserWarning,
        )
    dl1_data = dl1_data.sort_values(by="event_id")
    for k in ["alt_tel", "az_tel"]:
        dl1_data[k] = linear_imputer(dl1_data[k].values, missing_values=missing_values)
    return dl1_data


def clip_alt(alt):
    """
    Make sure altitude is not larger than 90 deg (it happens in some MC files for zenith=0),
    to keep astropy happy
    """
    return np.clip(alt, -90.0 * u.deg, 90.0 * u.deg)


def add_delta_t_key(events):
    """
    Adds the time difference with the previous event to a real data
    dataframe.
    Should be only used only with non-filtered data frames,
    so events are consecutive.

    Parameters
    ----------
    events: pandas DataFrame of dl1 events

    Returns
    -------
    events: pandas DataFrame of dl1 events with delta_t
    """

    # Get delta t of real data and add it to the data frame
    if "dragon_time" in events.columns:
        time = np.array(events["dragon_time"])
        delta_t = np.insert(np.diff(time), 0, 0)
        events["delta_t"] = delta_t
    return events


def get_effective_time(events):
    """
    Calculate the effective observation time of a set of real data events
    from a sky observation. delta_t (s) must be the time elapsed from the
    previous *triggered* event, regardless of whether the list of events
    contains all triggered events or not. It can be a list only of events
    which e.g. have valid image parameters. Besides delta_t, each event must
    have dragon_time, a timestamp (s)

    Parameters
    ----------
    events: pandas DataFrame or astropy.table.QTable
    If a dataframe, units are assumed to be seconds

    Returns
    -------
    t_eff: astropy Quantity (in seconds, if input has no units)
    t_elapsed: astropy Quantity (ditto)
    """
    timestamp = np.array(events["dragon_time"])
    delta_t = np.array(events["delta_t"])

    if not isinstance(timestamp, u.Quantity):
        timestamp *= u.s
    if not isinstance(delta_t, u.Quantity):
        delta_t *= u.s

    # time differences between the events in the table (which in general are
    # NOT all triggered events):
    time_diff = np.diff(timestamp)

    # elapsed time: sum of those time differences, excluding large ones which
    # might indicate the DAQ was stopped (e.g. if the table contains more
    # than one run). We set 0.1 s as limit to decide a "break" occurred:
    t_elapsed = np.sum(time_diff[time_diff < 0.1 * u.s])

    # delta_t is the time elapsed since the previous triggered event.
    # We exclude the null values that might be set for the first even in a file.
    delta_t = delta_t[delta_t > 0.0 * u.s]

    # dead time per event (minimum observed delta_t, ):
    dead_time = np.amin(delta_t)

    # Estimate the "true external rate", i.e. what we would see in absence of
    # dead time. For a Poisson process with fixed dead time per event,
    # it can be shown that the expected value of delta_t is
    # <delta_t> = dead_time + 1/rate
    # Note that the formula is not strictly correct if we have interleaved
    # events (pedestal and flatfield) at regular intervals, because the
    # delta_t will never be larger than the time between interleaved
    # events. But this truncation would hardly be noticeable for the typical
    # cosmics rates, and 200 Hz of interleaved events.

    rate = 1 / (np.mean(delta_t) - dead_time)

    t_eff = t_elapsed / (1 + rate * dead_time)

    return t_eff, t_elapsed<|MERGE_RESOLUTION|>--- conflicted
+++ resolved
@@ -187,88 +187,6 @@
     return -az
 
 
-<<<<<<< HEAD
-@deprecated(
-    "09/07/2019",
-    message="This is a custom implementation. Use `sky_to_camera` that relies on astropy",
-)
-def cal_cam_source_pos(mc_alt, mc_az, mc_alt_tel, mc_az_tel, focal_length):
-    """
-    Transform Alt-Az source position into Camera(x,y) coordinates source position.
-
-    Parameters
-    ----------
-    mc_alt: float
-        Alt coordinate of the event
-    mc_az: float
-        Az coordinate of the event
-    mc_alt_tel: float
-        Alt coordinate of the telescope pointing
-    mc_az_tel: float
-        Az coordinate of the telescope pointing
-    focal_length: float
-        Focal length of the telescope
-
-    Returns
-    -------
-    source_x1: float
-        x coordinate of the source in camera coordinates
-    source_x2: float
-        y coordinate of the source in camera coordinates
-    """
-
-    mc_alt = alt_to_theta(mc_alt * u.rad).value
-    mc_az = az_to_phi(mc_az * u.rad).value
-    mc_alt_tel = alt_to_theta(mc_alt_tel * u.rad).value
-    mc_az_tel = az_to_phi(mc_az_tel * u.rad).value
-
-    # Sines and cosines of direction angles
-    cp = np.cos(mc_az)
-    sp = np.sin(mc_az)
-    ct = np.cos(mc_alt)
-    st = np.sin(mc_alt)
-
-    # Shower direction coordinates
-    sourcex = st * cp
-    sourcey = st * sp
-    sourcez = ct
-
-    source = np.array([sourcex, sourcey, sourcez])
-    source = source.T
-
-    # Rotation matrices towars the camera frame
-    rot_Matrix = np.empty((0, 3, 3))
-
-    alttel = mc_alt_tel
-    aztel = mc_az_tel
-    mat_Y = np.array(
-        [
-            [np.cos(alttel), 0, np.sin(alttel)],
-            [0, 1, 0],
-            [-np.sin(alttel), 0, np.cos(alttel)],
-        ]
-    ).T
-
-    mat_Z = np.array(
-        [
-            [np.cos(aztel), -np.sin(aztel), 0],
-            [np.sin(aztel), np.cos(aztel), 0],
-            [0, 0, 1],
-        ]
-    ).T
-
-    rot_Matrix = np.matmul(mat_Y, mat_Z)
-
-    res = np.einsum("...ji,...i", rot_Matrix, source)
-    res = res.T
-
-    source_x = -focal_length * res[0] / res[2]
-    source_y = -focal_length * res[1] / res[2]
-    return source_x, source_y
-
-
-=======
->>>>>>> 2086cb9d
 def get_event_pos_in_camera(event, tel):
     """
     Return the position of the source in the camera frame.
