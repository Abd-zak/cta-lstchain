--- conflicted
+++ resolved
@@ -51,12 +51,6 @@
 obstime = Time("2018-11-01T02:00")
 horizon_frame = AltAz(location=location, obstime=obstime)
 
-<<<<<<< HEAD
-# Geomagnetic parameters for the LST1
-geomag_dec = -0.09284278750419617 * u.rad
-geomag_inc = 0.6567426919937134 * u.rad
-geomag_total = 38.60678482055664 * u.uT
-=======
 # Geomagnetic parameters for the LST1 as per
 # https://www.ngdc.noaa.gov/geomag/calculators/magcalc.shtml?#igrfwmm and
 # using IGRF model on date  TIME_MC = 2020-06-29
@@ -68,7 +62,6 @@
 DELTA_DEC = (0.1656 * u.deg / u.yr).to(u.rad / u.year)
 DELTA_INC = (-0.0698 * u.deg / u.yr).to(u.rad / u.year)
 DELTA_TOTAL = 0.009 * u.uT / u.yr
->>>>>>> 439f374d
 
 log = logging.getLogger(__name__)
 
@@ -697,9 +690,6 @@
     return t_eff, t_elapsed
 
 
-<<<<<<< HEAD
-def get_geomagnetic_delta(zen, az, B_dec=None, B_inc=None):
-=======
 
 def get_geomagnetic_field_orientation(time=None):
     '''
@@ -721,47 +711,11 @@
 
 
 def get_geomagnetic_delta(zen, az, geomag_dec=None, geomag_inc=None, time=None):
->>>>>>> 439f374d
     """
     From a given geomagnetic declination and inclination angle along with
     telescope zenith and azimuth pointing to get the angle between the
     geomagnetic field and the shower axis, for a single telescope.
 
-<<<<<<< HEAD
-    For stereo observation, this function would be incomplete and would need
-    to be updated.
-
-    If no geomagnetic parameters are provided, use default for LST-1.
-
-    Parameters
-    ----------
-    zen: Zenith pointing angle. Better to use 'astropy.units.Quantities'
-        'radian'
-    az: Azimuth pointing angle.
-        'radian'
-    B_dec: Geomagnetic declination measures the difference between the
-        measurement of true magnetic north and the geographical north,
-        eastwards. Hence we add to the azimuth measurement as it is measured
-        westwards.
-        'radian'
-    B_inc: Geomagnetic inclination, 'dip angle' is the angle between the
-        geomagnetic field and the horizontal plane.
-        'radian'
-    Returns
-    -------
-    delta: Angle between geomagnetic field and the shower axis.
-        'radian'
-    """
-
-    if B_dec is None:
-        B_dec = geomag_dec.to_value(u.rad)
-    if B_inc is None:
-        B_inc = geomag_inc.to_value(u.rad)
-
-    term = (
-        (np.sin(B_inc) * np.cos(zen)) +
-        (np.cos(B_inc) * np.sin(zen) * np.cos(az + B_dec))
-=======
     If no geomagnetic parameters are provided, use default for LST-1 by
     estimating the predicted values as per
     https://www.ngdc.noaa.gov/geomag/calculators/magcalc.shtml?#igrfwmm
@@ -797,7 +751,6 @@
     term = (
         (np.sin(geomag_inc) * np.cos(zen)) +
         (np.cos(geomag_inc) * np.sin(zen) * np.cos(az + geomag_dec))
->>>>>>> 439f374d
     )
 
     delta = np.arccos(term)
