"""
Module with auxiliar functions:

 - Transform AltAz coordinates into Camera coordinates (This should be
   implemented already in ctapipe but I haven't managed to find how to do it).
 - Calculate source position from disp_norm distance.
 - Calculate disp distance from source position.
"""

import logging
from warnings import warn
from copy import deepcopy

import astropy.units as u
import numpy as np
import pandas as pd
from astropy.coordinates import AltAz, SkyCoord, EarthLocation
from astropy.time import Time
from ctapipe.coordinates import CameraFrame
from ctapipe_io_lst import OPTICS

from . import disp

__all__ = [
    "add_delta_t_key",
    "alt_to_theta",
    "apply_src_r_cut",
    "az_to_phi",
    "camera_to_altaz",
    "cartesian_to_polar",
    "clip_alt",
    "compute_alpha",
    "compute_theta2",
    "expand_tel_list",
    "extract_source_position",
    "filter_events",
    "get_effective_time",
    "get_event_pos_in_camera",
    "get_geomagnetic_delta",
    "impute_pointing",
    "linear_imputer",
    "polar_to_cartesian",
    "predict_source_position_in_camera",
    "radec_to_camera",
    "reco_source_position_sky",
    "rotate",
    "sky_to_camera",
    "source_dx_dy",
<<<<<<< HEAD
    "source_side",
    "get_geomagnetic_delta"
=======
    "source_side"
>>>>>>> 4cc8bce8
]

# position of the LST1
location = EarthLocation.from_geodetic(-17.89139 * u.deg, 28.76139 * u.deg, 2184 * u.m)
obstime = Time("2018-11-01T02:00")
horizon_frame = AltAz(location=location, obstime=obstime)

# Geomagnetic parameters for the LST1 as per
# https://www.ngdc.noaa.gov/geomag/calculators/magcalc.shtml?#igrfwmm and
# using IGRF model on date  TIME_MC = 2021-11-29 at elevation 10 km a.s.l
# for the position where the particle shower is at its peak
GEOM_MAG_REFERENCE_TIME = Time("2021-11-29", format="iso")
GEOMAG_DEC = (-4.8443 * u.deg).to(u.rad)
GEOMAG_INC = (37.3663 * u.deg).to(u.rad)
GEOMAG_TOTAL = 38.5896 * u.uT

DELTA_DEC = (0.1653 * u.deg / u.yr).to(u.rad / u.year)
DELTA_INC = (-0.0700 * u.deg / u.yr).to(u.rad / u.year)
DELTA_TOTAL = 0.0089 * u.uT / u.yr

log = logging.getLogger(__name__)


def rotate(flat_object, degree=0, origin=(0, 0)):
    """
    Rotate 2D object around given axle

    Parameters
    ----------
    array-like flat_object: 2D object to rotate
    tuple origin: rotation axle coordinates
    int degree: rotation angle in degrees

    Returns
    -------
    NDArray with new coordinates
    """
    angle = np.deg2rad(degree)
    rotation_matrix = np.array(
        [[np.cos(angle), -np.sin(angle)], [np.sin(angle), np.cos(angle)]]
    )
    rotation_axis_coordinates = np.asarray(origin)
    res = [
        (
            rotation_matrix @ (point.T - rotation_axis_coordinates.T)
            + rotation_axis_coordinates.T
        ).T
        for point in np.atleast_2d(flat_object)
    ]
    return res


def extract_source_position(
    data, observed_source_name, equivalent_focal_length=28 * u.m
):
    """
    Extract source position from data

    Parameters
    ----------
    pandas.DataFrame data: input data
    str observed_source_name: Name of the observed source
    astropy.units.m equivalent_focal_length: Equivalent focal length of a telescope

    Returns
    -------
    2D array of coordinates of the source in form [(x),(y)] in astropy.units.m
    """
    observed_source = SkyCoord.from_name(observed_source_name)
    obstime = pd.to_datetime(data["dragon_time"], unit="s")
    pointing_alt = u.Quantity(data["alt_tel"], u.rad, copy=False)
    pointing_az = u.Quantity(data["az_tel"], u.rad, copy=False)
    source_pos_camera = radec_to_camera(
        observed_source,
        obstime,
        pointing_alt,
        pointing_az,
        focal=equivalent_focal_length,
    )
    source_position = [source_pos_camera.x, source_pos_camera.y]
    return source_position


def compute_theta2(data, source_position, conversion_factor=2.0):
    """
    Computes a square of theta (angle from z-axis) from camera frame coordinates

    Parameters
    ----------
    pandas.DataFrame data: Input data
    2D array (x,y) source_position: Observed source position in astropy.units.m
    float conversion_factor: Conversion factor (default 0.1/0.05 deg/m)

    Returns
    -------
    Array with `theta2` values
    """
    reco_src_x = np.array(data["reco_src_x"]) * u.m
    reco_src_y = np.array(data["reco_src_y"]) * u.m
    return conversion_factor ** 2 * (
        (source_position[0] - reco_src_x) ** 2 + (source_position[1] - reco_src_y) ** 2
    )


def compute_alpha(data):
    """
    Computes the angle between the shower major axis and polar angle of the shower centroid

    Parameters
    ----------
    pandas.DataFrame data: Input data

    Returns
    -------
    Array with `alpha` values
    """
    # phi and psi range [-np.pi, +np.pi]
    alpha = np.mod(data["phi"] - data["psi"], np.pi)  # alpha in [0, np.pi]
    alpha = np.minimum(np.pi - alpha, alpha)  # put alpha in [0, np.pi/2]

    return np.rad2deg(alpha)


def alt_to_theta(alt):
    """Transforms altitude (angle from the horizon upwards) to theta
    (angle from z-axis) for simtel array coordinate systems.

    Parameters
    ----------
    alt: float

    Returns
    -------
    float: theta
    """

    return (90 * u.deg - alt).to(alt.unit)


def az_to_phi(az):
    """Transforms azimuth (angle from north towards east)
    to phi (angle from x-axis towards y-axis)
    for simtel array coordinate systems.

    Parameters
    ----------
    az: float

    Returns
    -------
    az: float
    """
    return -az


def get_event_pos_in_camera(event, tel):
    """
    Return the position of the source in the camera frame.

    Parameters
    ----------
    event: `ctapipe.containers.ArrayEventContainer`
    tel: `ctapipe.instruement.telescope.TelescopeDescription`

    Returns
    -------
    (x, y) (float, float): position in the camera
    """

    array_pointing = SkyCoord(
        alt=clip_alt(event.mcheader.run_array_direction[1]),
        az=event.mcheader.run_array_direction[0],
        frame=horizon_frame,
    )

    event_direction = SkyCoord(
        alt=clip_alt(event.mc.alt), az=event.mc.az, frame=horizon_frame
    )

    focal = tel.optics.equivalent_focal_length

    camera_frame = CameraFrame(focal_length=focal, telescope_pointing=array_pointing)

    camera_pos = event_direction.transform_to(camera_frame)
    return camera_pos.x, camera_pos.y


def reco_source_position_sky(
    cog_x, cog_y, disp_dx, disp_dy, focal_length, pointing_alt, pointing_az
):
    """
    Compute the reconstructed source position in the sky

    Parameters
    ----------
    cog_x: `astropy.units.Quantity`
    cog_y: `astropy.units.Quantity`
    disp_dx: `astropy.units.Quantity`
    disp_dy: `astropy.units.Quantity`
    focal_length: `astropy.units.Quantity`
    pointing_alt: `astropy.units.Quantity`
    pointing_az: `astropy.units.Quantity`

    Returns
    -------
    sky frame: `astropy.coordinates.sky_coordinate.SkyCoord`
    """
    src_x, src_y = disp.disp_to_pos(disp_dx, disp_dy, cog_x, cog_y)
    return camera_to_altaz(src_x, src_y, focal_length, pointing_alt, pointing_az)


def camera_to_altaz(pos_x, pos_y, focal, pointing_alt, pointing_az, obstime=None):
    """
    Compute camera to Horizontal frame (Altitude-Azimuth system).
    For MC assume the default ObsTime.

    Parameters
    ----------
    pos_x: `~astropy.units.Quantity`
        X coordinate in camera (distance)
    pos_y: `~astropy.units.Quantity`
        Y coordinate in camera (distance)
    focal: `~astropy.units.Quantity`
        telescope focal (distance)
    pointing_alt: `~astropy.units.Quantity`
        pointing altitude in angle unit
    pointing_az: `~astropy.units.Quantity`
        pointing altitude in angle unit
    obstime: `~astropy.time.Time`

    Returns
    -------
    sky frame: `astropy.coordinates.SkyCoord`
       in AltAz frame

    Examples
    --------
    >>> import astropy.units as u
    >>> import numpy as np
    >>> pos_x = np.array([0, 0]) * u.m
    >>> pos_y = np.array([0, 0]) * u.m
    >>> focal = 28 * u.m
    >>> pointing_alt = np.array([1.0, 1.0]) * u.rad
    >>> pointing_az = np.array([0.2, 0.5]) * u.rad
    >>> sky_coords = utils.camera_to_altaz(pos_x, pos_y, focal, pointing_alt, pointing_az)
    """
    if not obstime:
        logging.info("No time given. To be use only for MC data.")
    horizon_frame = AltAz(location=location, obstime=obstime)

    pointing_direction = SkyCoord(
        alt=clip_alt(pointing_alt), az=pointing_az, frame=horizon_frame
    )

    camera_frame = CameraFrame(
        focal_length=focal, telescope_pointing=pointing_direction
    )

    camera_coord = SkyCoord(pos_x, pos_y, frame=camera_frame)

    horizon = camera_coord.transform_to(horizon_frame)

    return horizon


def sky_to_camera(alt, az, focal, pointing_alt, pointing_az):
    """
    Coordinate transform from aky position (alt, az) (in angles)
    to camera coordinates (x, y) in distance.

    Parameters
    ----------
    alt: astropy Quantity
    az: astropy Quantity
    focal: astropy Quantity
    pointing_alt: pointing altitude in angle unit
    pointing_az: pointing altitude in angle unit

    Returns
    -------
    camera frame: `astropy.coordinates.sky_coordinate.SkyCoord`
    """
    pointing_direction = SkyCoord(
        alt=clip_alt(pointing_alt), az=pointing_az, frame=horizon_frame
    )

    camera_frame = CameraFrame(
        focal_length=focal, telescope_pointing=pointing_direction
    )

    event_direction = SkyCoord(alt=clip_alt(alt), az=az, frame=horizon_frame)

    camera_pos = event_direction.transform_to(camera_frame)

    return camera_pos


def radec_to_camera(sky_coordinate, obstime, pointing_alt, pointing_az, focal):
    """
    Coordinate transform from sky coordinate to camera coordinates (x, y) in distance

    Parameters
    ----------
    sky_coordinate: astropy.coordinates.sky_coordinate.SkyCoord
    obstime: astropy.time.Time
    pointing_alt: pointing altitude in angle unit
    pointing_az: pointing altitude in angle unit
    focal: astropy Quantity

    Returns
    -------
    camera frame: `astropy.coordinates.sky_coordinate.SkyCoord`
    """

    horizon_frame = AltAz(location=location, obstime=obstime)

    pointing_direction = SkyCoord(
        alt=clip_alt(pointing_alt), az=pointing_az, frame=horizon_frame
    )

    camera_frame = CameraFrame(
        focal_length=focal,
        telescope_pointing=pointing_direction,
        obstime=obstime,
        location=location,
    )

    camera_pos = sky_coordinate.transform_to(camera_frame)

    return camera_pos


def source_side(source_pos_x, cog_x):
    """
    Compute on what side of the center of gravity the source is in the camera.

    Parameters
    ----------
    source_pos_x: X coordinate of the source in the camera, float
    cog_x: X coordinate of the center of gravity, float

    Returns
    -------
    float: -1 or +1
    """
    return np.sign(source_pos_x - cog_x)


def source_dx_dy(source_pos_x, source_pos_y, cog_x, cog_y):
    """
    Compute the coordinates of the vector (dx, dy) from the center of gravity to the source position

    Parameters
    ----------
    source_pos_x: X coordinate of the source in the camera
    source_pos_y: Y coordinate of the source in the camera
    cog_x: X coordinate of the center of gravity in the camera
    cog_y: Y coordinate of the center of gravity in the camera

    Returns
    -------
    (dx, dy)
    """
    return source_pos_x - cog_x, source_pos_y - cog_y


def polar_to_cartesian(norm, angle, sign):
    """
    Polar to cartesian transformation.
    As a convention, angle should be in [-pi/2:pi/2].

    Parameters
    ----------
    norm: float or `numpy.ndarray`
    angle: float or `numpy.ndarray`
    sign: float or `numpy.ndarray`

    Returns
    -------

    """
    assert np.isfinite([norm, angle, sign]).all()
    x = norm * sign * np.cos(angle)
    y = norm * sign * np.sin(angle)
    return x, y


def cartesian_to_polar(x, y):
    """
    Cartesian to polar transformation
    As a convention, angle is always included in [-pi/2:pi/2].
    When the angle should be in [pi/2:3*pi/2], angle = -1

    Parameters
    ----------
    x: float or `numpy.ndarray`
    y: float or `numpy.ndarray`

    Returns
    -------
    norm, angle, sign
    """
    norm = np.sqrt(x ** 2 + y ** 2)
    if x == 0:
        angle = np.pi / 2.0 * np.sign(y)
    else:
        angle = np.arctan(y / x)
    sign = np.sign(x)
    return norm, angle, sign


def predict_source_position_in_camera(cog_x, cog_y, disp_dx, disp_dy):
    """
    Compute the source position in the camera frame

    Parameters
    ----------
    cog_x: float or `numpy.ndarray` - x coordinate of the center of gravity (hillas.x)
    cog_y: float or `numpy.ndarray` - y coordinate of the center of gravity (hillas.y)
    disp_dx: float or `numpy.ndarray`
    disp_dy: float or `numpy.ndarray`

    Returns
    -------
    source_pos_x, source_pos_y
    """
    reco_src_x = cog_x + disp_dx
    reco_src_y = cog_y + disp_dy
    return reco_src_x, reco_src_y


def expand_tel_list(tel_list, max_tels):
    """
    transform for the telescope list (to turn it into a telescope pattern)
    un-pack var-length list of tel_ids into
    fixed-width bit pattern by tel_index
    """
    pattern = np.zeros(max_tels).astype(bool)
    pattern[tel_list] = 1
    return pattern


def filter_events(
        events,
        filters=None,
        finite_params=None,
):
    """
    Apply data filtering to a pandas dataframe or astropy Table.
    The Table object will be converted to pandas dataframe and used.
    Each filtering range is applied if the column name exists in the DataFrame so that
    `(events >= range[0]) & (events <= range[1])`
    The returned object is of the same type as passed `events`

    Parameters
    ----------
    events: `pandas.DataFrame` or 'astropy.table.Table'
    filters: dict containing events features names and their filtering range
        example : dict(intensity=[0, np.inf], width=[0, np.inf], r=[0, np.inf])
    finite_params: optional, None or list of strings
        extra filter to ensure finite parameters
    n_events: int or float
        Number of events to keep.
        If an integer > 1 is passed this will be the maximum number of events to keep.
        If a float < 1, this is the ratio of events to keep.

    Returns
    -------
    `pandas.DataFrame` or 'astropy.table.Table'
    """
    from astropy.table import Table

    if isinstance(events, Table):
        events_df = events.to_pandas()
    else:
        events_df = events

    filter = np.ones(len(events_df), dtype=bool)
    filters = {} if filters is None else filters

    for col, (lower_limit, upper_limit) in filters.items():
        filter &= (events_df[col] >= lower_limit) & (events_df[col] <= upper_limit)

    if finite_params is not None:
        _finite_params = list(set(finite_params).intersection(list(events_df.columns)))
        with pd.option_context('mode.use_inf_as_na', True):
            not_finite_mask = events_df[_finite_params].isna()
        filter &= ~(not_finite_mask.any(axis=1))

        not_finite_counts = (not_finite_mask).sum(axis=0)[_finite_params]
        if (not_finite_counts > 0).any():
            log.warning("Data contains not-predictable events.")
            log.warning("Column | Number of non finite values")
            for k, v in not_finite_counts.items():
                if v > 0:
                    log.warning(f"{k} : {v}")

    # if pandas DataFrame or Series, transforms to numpy
    filter = filter.to_numpy() if hasattr(filter, 'to_numpy') else filter
    events = events[filter]

    return events


def linear_imputer(y, missing_values=np.nan, copy=True):
    """
    Replace missing values in y with values from a linear interpolation on their position in the array.

    Parameters
    ----------
    y: list or `numpy.array`
    missing_values: number, string, np.nan or None, default=`np.nan`
        The placeholder for the missing values. All occurrences of `missing_values` will be imputed.
    copy : bool, default=True
        If True, a copy of X will be created. If False, imputation will be done in-place whenever possible.

    Returns
    -------
    `numpy.array` : array with `missing_values` imputed
    """
    x = np.arange(len(y))
    if missing_values is np.nan:
        mask_missing = np.isnan(y)
    else:
        mask_missing = y == missing_values
    imputed_values = np.interp(x[mask_missing], x[~mask_missing], y[~mask_missing])
    if copy:
        yy = np.copy(y)
        yy[mask_missing] = imputed_values
        return yy
    else:
        y[mask_missing] = imputed_values
        return y


def impute_pointing(dl1_data, missing_values=np.nan):
    """
    Impute missing pointing values using `linear_imputer` and replace them inplace

    Parameters
    ----------
    dl1_data: `pandas.DataFrame`
    missing_values: number, string, np.nan or None, default=`np.nan`
        The placeholder for the missing values. All occurrences of `missing_values` will be imputed.
    """
    if len(set(dl1_data.event_id)) != len(dl1_data.event_id):
        warn(
            "Beware, the data has been resorted by `event_id` to interpolate invalid pointing values but there are "
            "several events with the same `event_id` in the data, thus probably leading to unexpected behaviour",
            UserWarning,
        )
    dl1_data = dl1_data.sort_values(by="event_id")
    for k in ["alt_tel", "az_tel"]:
        dl1_data[k] = linear_imputer(dl1_data[k].values, missing_values=missing_values)
    return dl1_data


def clip_alt(alt):
    """
    Make sure altitude is not larger than 90 deg (it happens in some MC files for zenith=0),
    to keep astropy happy
    """
    return np.clip(alt, -90.0 * u.deg, 90.0 * u.deg)


def add_delta_t_key(events):
    """
    Adds the time difference with the previous event to a real data
    dataframe.
    Should be only used only with non-filtered data frames,
    so events are consecutive.

    Parameters
    ----------
    events: pandas DataFrame of dl1 events

    Returns
    -------
    events: pandas DataFrame of dl1 events with delta_t
    """

    # Get delta t of real data and add it to the data frame
    if "dragon_time" in events.columns:
        time = np.array(events["dragon_time"])
        delta_t = np.insert(np.diff(time), 0, 0)
        events["delta_t"] = delta_t
    return events


def get_effective_time(events):
    """
    Calculate the effective observation time of a set of real data events
    from a sky observation. delta_t (s) must be the time elapsed from the
    previous *triggered* event, regardless of whether the list of events
    contains all triggered events or not. It can be a list only of events
    which e.g. have valid image parameters. Besides delta_t, each event must
    have dragon_time, a timestamp (s)

    Parameters
    ----------
    events: pandas DataFrame or astropy.table.QTable
    If a dataframe, units are assumed to be seconds

    Returns
    -------
    t_eff: astropy Quantity (in seconds, if input has no units)
    t_elapsed: astropy Quantity (ditto)
    """
    timestamp = np.array(events["dragon_time"])
    delta_t = np.array(events["delta_t"])

    if not isinstance(timestamp, u.Quantity):
        timestamp *= u.s
    if not isinstance(delta_t, u.Quantity):
        delta_t *= u.s

    # time differences between the events in the table (which in general are
    # NOT all triggered events):
    time_diff = np.diff(timestamp)

    # elapsed time: sum of those time differences, excluding large ones which
    # might indicate the DAQ was stopped (e.g. if the table contains more
    # than one run). We set 0.1 s as limit to decide a "break" occurred:
    t_elapsed = np.sum(time_diff[time_diff < 0.1 * u.s])

    # delta_t is the time elapsed since the previous triggered event.
    # We exclude the null values that might be set for the first even in a file.
    delta_t = delta_t[delta_t > 0.0 * u.s]

    # dead time per event (minimum observed delta_t, ):
    dead_time = np.amin(delta_t)

    # Estimate the "true external rate", i.e. what we would see in absence of
    # dead time. For a Poisson process with fixed dead time per event,
    # it can be shown that the expected value of delta_t is
    # <delta_t> = dead_time + 1/rate
    # Note that the formula is not strictly correct if we have interleaved
    # events (pedestal and flatfield) at regular intervals, because the
    # delta_t will never be larger than the time between interleaved
    # events. But this truncation would hardly be noticeable for the typical
    # cosmics rates, and 200 Hz of interleaved events.

    rate = 1 / (np.mean(delta_t) - dead_time)

    t_eff = t_elapsed / (1 + rate * dead_time)

    return t_eff, t_elapsed


def get_geomagnetic_field_orientation(time=None):
    '''
    Linearly extrapolate the geomagnetic field parameters from the
    reference period to the given timestamp.

    time: astropy.time.Time or None
        Timestamp for which to calculate. If ``None``, ``Time.now()`` is used.
    '''
    if time is None:
        time = Time.now()

    t_diff = (time - GEOM_MAG_REFERENCE_TIME).to(u.yr)

    dec = GEOMAG_DEC + DELTA_DEC * t_diff
    inc = GEOMAG_INC + DELTA_INC * t_diff

    return dec.to(u.rad), inc.to(u.rad)


def get_geomagnetic_delta(zen, az, geomag_dec=None, geomag_inc=None, time=None):
    """
    From a given geomagnetic declination and inclination angle along with
    telescope zenith and azimuth pointing to get the angle between the
    geomagnetic field and the shower axis, for a single telescope.

    If no geomagnetic parameters are provided, use default for LST-1 by
    estimating the predicted values as per
    https://www.ngdc.noaa.gov/geomag/calculators/magcalc.shtml?#igrfwmm
    for the current time.

    Parameters
    ----------
    zen: astropy.units.Quantity[angle]
        Zenith pointing angle
    az: astropy.units.Quantity[angle]
        Azimuth pointing angle.
    geomag_dec: astropy.units.Quantity[angle]
        Geomagnetic declination measures the difference between the
        measurement of true magnetic north and the geographical north,
        eastwards. Hence we add to the azimuth measurement as it is measured
        westwards.
    geomag_inc: astropy.units.Quantity[angle]
        Geomagnetic inclination, 'dip angle' is the angle between the
        geomagnetic field and the horizontal plane.
    time: astropy.time.Time
        If geomag_inc or geomag_dec are not give, use this time to
        calculate them using `get_geomagnetic_field_orientation`.
        If time is None, use the current time.

    Returns
    -------
    delta: Angle between geomagnetic field and the shower axis.
    """

    if geomag_dec is None or geomag_inc is None:
        geomag_dec, geomag_inc = get_geomagnetic_field_orientation(time)

    term = (
        (np.sin(geomag_inc) * np.cos(zen)) -
        (np.cos(geomag_inc) * np.sin(zen) * np.cos(az - geomag_dec))
    )

    delta = np.arccos(term)

    return delta


def correct_bias_focal_length(events, effective_focal_length=29.30565*u.m, inplace=True):
    """
    Fix the bias introduced by reconstructing the events direction with the nominal focal length.
    This should not be necessary in the future, when the effective focal length is read and used directly from the MC
    See https://github.com/cta-observatory/ctaplot/issues/190 for more details.

    Parameters
    ----------
    events: `pandas.DataFrame` | `astropy.table.Table`
    effective_focal_length: `astropy.Quantity`
    inplace: bool
        If True, modify the input events inplace. Otherwise, return a copy.

    Returns
    -------
    None | `pandas.DataFrame` | `astropy.table.Table`
    """
    if not inplace:
        events = deepcopy(events)

    reco_altaz = reco_source_position_sky(events['x'],
                                          events['y'],
                                          events['reco_disp_dx'],
                                          events['reco_disp_dy'],
                                          effective_focal_length,
                                          events['alt_tel'],
                                          events['az_tel'])

    if isinstance(events, pd.DataFrame):
        events['reco_alt'] = reco_altaz.alt.to_value(u.rad)
        events['reco_az'] = reco_altaz.az.to_value(u.rad)
    else:
        events['reco_alt'] = reco_altaz.alt.to(u.rad)
        events['reco_az'] = reco_altaz.az.to(u.rad)

    if not inplace:
        return events

def apply_src_r_cut(events, src_r_min, src_r_max):
    """
    apply src_r cut to filter out large off-axis MC events

    Parameters
    ----------
    events: `pandas.DataFrame`
    src_r_min: float
    src_r_max: fload

    Returns
    -------
    `pandas.DataFrame`
    """
    
    src_r_m = np.sqrt(events['src_x'] ** 2 + events['src_y'] ** 2)
    foclen = OPTICS.equivalent_focal_length.value
    src_r_deg = np.rad2deg(np.arctan(src_r_m / foclen))
    events = events[
        (src_r_deg >= src_r_min) & 
        (src_r_deg <= src_r_max)
    ]

    return events<|MERGE_RESOLUTION|>--- conflicted
+++ resolved
@@ -46,12 +46,7 @@
     "rotate",
     "sky_to_camera",
     "source_dx_dy",
-<<<<<<< HEAD
-    "source_side",
-    "get_geomagnetic_delta"
-=======
     "source_side"
->>>>>>> 4cc8bce8
 ]
 
 # position of the LST1
