"""This is a module for extracting data from simtelarray files and
calculate image parameters of the events: Hillas parameters, timing
parameters. They can be stored in HDF5 file. The option of saving the
full camera image is also available.

Usage:

"import calib_dl0_to_dl1"

"""
import os
import logging
import numpy as np
from ctapipe.image import (
    hillas_parameters,
    tailcuts_clean,
    HillasParameterizationError,
)

from ctapipe.utils import get_dataset_path
from ctapipe.io import event_source
from ctapipe.io import HDF5TableWriter
from eventio.simtel.simtelfile import SimTelFile
import math
from . import utils
from ..io.lstcontainers import ExtraImageInfo
from ..calib.camera import lst_calibration, load_calibrator_from_config
from ..io import DL1ParametersContainer, standard_config, replace_config
from ctapipe.image.cleaning import number_of_islands

import tables
from functools import partial
from ..io import write_simtel_energy_histogram, write_mcheader, write_array_info, global_metadata
from ..io import add_global_metadata, write_metadata, write_subarray_tables
from ..io.io import add_column_table

import pandas as pd
from . import disp
import astropy.units as u
from .utils import sky_to_camera
from ctapipe.instrument import OpticsDescription
from traitlets.config.loader import Config
from ..calib.camera.calibrator import LSTCameraCalibrator
from ..calib.camera.r0 import LSTR0Corrections
from ..calib.camera.calib import combine_channels
from ..pointing import PointingPosition

__all__ = [
    'get_dl1',
    'r0_to_dl1',
]


cleaning_method = tailcuts_clean


filters = tables.Filters(
    complevel=5,    # enable compression, with level 0=disabled, 9=max
    complib='blosc:zstd',   #  compression using blosc
    fletcher32=True,    # attach a checksum to each chunk for error correction
    bitshuffle=False,   # for BLOSC, shuffle bits for better compression
)


def get_dl1(calibrated_event, telescope_id, dl1_container = None, 
            custom_config = {}, use_main_island = True):
    """
    Return a DL1ParametersContainer of extracted features from a calibrated event.
    The DL1ParametersContainer can be passed to be filled if created outside the function
    (faster for multiple event processing)

    Parameters
    ----------
    calibrated_event: ctapipe event container
    telescope_id: `int`
    dl1_container: DL1ParametersContainer
    custom_config: path to a configuration file
        configuration used for tailcut cleaning
        superseeds the standard configuration
    use_main_island: `bool` Use only the main island 
        to calculate DL1 parameters

    Returns
    -------
    DL1ParametersContainer
    """

    config = replace_config(standard_config, custom_config)
    cleaning_parameters = config["tailcut"]

    dl1_container = DL1ParametersContainer() if dl1_container is None else dl1_container

    tel = calibrated_event.inst.subarray.tels[telescope_id]
    dl1 = calibrated_event.dl1.tel[telescope_id]
    camera = tel.camera

    image = dl1.image
    pulse_time = dl1.pulse_time

    signal_pixels = cleaning_method(camera, image, **cleaning_parameters)

    if image[signal_pixels].sum() > 0:

        # check the number of islands 
        num_islands, island_labels = number_of_islands(camera, signal_pixels)

        if use_main_island:
            n_pixels_on_island = np.zeros(num_islands + 1)

            for iisland in range(1, num_islands + 1):
                n_pixels_on_island[iisland] = np.sum(island_labels == iisland)
              
            max_island_label = np.argmax(n_pixels_on_island)
            signal_pixels[island_labels != max_island_label] = False

        hillas = hillas_parameters(camera[signal_pixels], image[signal_pixels])

        # Fill container
        dl1_container.fill_hillas(hillas)
        dl1_container.fill_event_info(calibrated_event)
        dl1_container.set_mc_core_distance(calibrated_event, telescope_id)
        dl1_container.set_mc_type(calibrated_event)
        dl1_container.set_timing_features(camera[signal_pixels],
                                          image[signal_pixels],
                                          pulse_time[signal_pixels],
                                          hillas)
        dl1_container.set_leakage(camera, image, signal_pixels)
        dl1_container.n_islands = num_islands
        dl1_container.set_telescope_info(calibrated_event, telescope_id)

        return dl1_container

    else:
        return None


def r0_to_dl1(input_filename = get_dataset_path('gamma_test_large.simtel.gz'),
              output_filename = None,
              custom_config = {},
              pedestal_path = None,
              calibration_path = None,
              time_calibration_path = None,
              pointing_file_path = None
              ):
    """
    Chain r0 to dl1
    Save the extracted dl1 parameters in output_filename

    Parameters
    ----------
    input_filename: str
        path to input file, default: `gamma_test_large.simtel.gz`
    output_filename: str
        path to output file, default: `./` + basename(input_filename)
    custom_config: path to a configuration file
    pedestal_path: Path to the DRS4 pedestal file
    calibration_path: Path to the file with calibration constants and
        pedestals
    time_calibration_path: Path to the DRS4 time correction file
    pointing_file_path: path to the Drive log with the pointing information

    Returns
    -------

    """
    if output_filename is None:
        output_filename = (
            'dl1_' + os.path.basename(input_filename).split('.')[0] + '.h5'
        )
    if os.path.exists(output_filename):
        raise AttributeError(output_filename + ' exists, exiting.')

    config = replace_config(standard_config, custom_config)

    custom_calibration = config["custom_calibration"]

    try:
        source = event_source(input_filename, back_seekable=True)
    except:
        # back_seekable might not be available for other sources that eventio
        # TODO for real data: source with calibration file and pointing file
        source = event_source(input_filename)

    is_simu = source.metadata['is_simulation']

    source.allowed_tels = config["allowed_tels"]
    source.max_events = config["max_events"]

    metadata = global_metadata(source)
    write_metadata(metadata, output_filename)

    cal = load_calibrator_from_config(config)

    if not is_simu:
        # TODO : add calibration config in config file, read it and pass it here

        r0_r1_calibrator = LSTR0Corrections(pedestal_path = pedestal_path,
                                            tel_id = 1)

        # all this will be cleaned up in a next PR related to the configuration files
        r1_dl1_calibrator = LSTCameraCalibrator(calibration_path = calibration_path,
                                                time_calibration_path = time_calibration_path,
                                                extractor_product = config['image_extractor'],
                                                gain_threshold = Config(config).gain_selector_config['threshold'],
                                                config = Config(config),
                                                allowed_tels = [1],
                                                )

    dl1_container = DL1ParametersContainer()

    if pointing_file_path:
        # Open drive report
        pointings = PointingPosition()
        pointings.drive_path = pointing_file_path
        drive_data = pointings._read_drive_report()
    
    extra_im = ExtraImageInfo()
    extra_im.prefix = ''  # get rid of the prefix

    event = next(iter(source))

    write_array_info(event, output_filename)
    ### Write extra information to the DL1 file
    if is_simu:
        write_mcheader(event.mcheader, output_filename, obs_id = event.r0.obs_id, 
                       filters = filters, metadata = metadata)
        subarray = event.inst.subarray

    with HDF5TableWriter(filename = output_filename,
                         group_name = 'dl1/event',
                         mode = 'a',
                         filters = filters,
                         add_prefix = True,
                         # overwrite = True,
                         ) as writer:

        print("USING FILTERS: ", writer._h5file.filters)

        if is_simu:
            # build a mapping of tel_id back to tel_index:
            # (note this should be part of SubarrayDescription)
            idx = np.zeros(max(subarray.tel_indices) + 1)
            for key, val in subarray.tel_indices.items():
                idx[key] = val

            # the final transform then needs the mapping and the number of telescopes
            tel_list_transform = partial(utils.expand_tel_list,
                                         max_tels = len(event.inst.subarray.tel) + 1,
                                         )

            writer.add_column_transform(
                table_name = 'subarray/trigger',
                col_name = 'tels_with_trigger',
                transform = tel_list_transform
            )

        ### EVENT LOOP ###
        for i, event in enumerate(source):
            if i % 100 == 0:
                print(i)

            event.dl0.prefix = ''
            event.mc.prefix = 'mc'
            event.trig.prefix = ''

            # write sub tables
            if is_simu:
                write_subarray_tables(writer, event, metadata)

            if not custom_calibration and is_simu:
                cal(event)

            if not is_simu:
                r0_r1_calibrator.calibrate(event)
                r1_dl1_calibrator(event)


            for ii, telescope_id in enumerate(event.r0.tels_with_data):

                tel = event.dl1.tel[telescope_id]
                tel.prefix = ''  # don't really need one
                # remove the first part of the tel_name which is the type 'LST', 'MST' or 'SST'
                tel_name = str(event.inst.subarray.tel[telescope_id])[4:]
                tel_name = tel_name.replace('-003', '')

                if custom_calibration:
                    lst_calibration(event, telescope_id)

                try:
                    dl1_filled = get_dl1(event, telescope_id,
                                         dl1_container = dl1_container,
                                         custom_config = config,
                                         use_main_island = True)

                except HillasParameterizationError:
                    logging.exception(
                        'HillasParameterizationError in get_dl1()'
                    )
                    continue

                if dl1_filled is not None:

                    # Some custom def
                    dl1_container.wl = dl1_container.width / dl1_container.length
                    # Log10(Energy) in GeV
                    if is_simu:
                        dl1_container.mc_energy = event.mc.energy.value
                        dl1_container.log_mc_energy = np.log10(event.mc.energy.value * 1e3)
                        dl1_container.fill_mc(event)

                    dl1_container.log_intensity = np.log10(dl1_container.intensity)
                    dl1_container.gps_time = event.trig.gps_time.value

                    if not is_simu:
                        # GPS + WRS + UCTS is now working in its nominal configuration. 
                        # These TS are stored into ucts_time container.
                        # TS can be alternatively calculated from the TIB/Dragon 
                        # modules counters + NTP time corresponding to the start 
                        # of the run (just for cross-checks). For the time being,
                        # the three TS will be stored in the DL1 files.
                        # This will be deprecated and modified back to uniquely use
                        # gps_time whenever the GPS + WRS + UCTS info reliably and stably
                        # arrives at the EvB side.

                        # gps_time = event.r0.tel[telescope_id].trigger_time

                        ucts_time = event.lst.tel[telescope_id].evt.ucts_timestamp * 1e-9 # nsecs

                        # Get counters from the central Dragon module
                        module_id = 82

                        dragon_time = (
                                event.lst.tel[telescope_id].svc.date +
                                event.lst.tel[telescope_id].evt.pps_counter[module_id] +
                                event.lst.tel[telescope_id].evt.tenMHz_counter[module_id] * 10**(-7))

                        tib_time = (
                                event.lst.tel[telescope_id].svc.date +
                                event.lst.tel[telescope_id].evt.tib_pps_counter +
                                event.lst.tel[telescope_id].evt.tib_tenMHz_counter * 10**(-7))

                        #dl1_container.gps_time = gps_time
                        dl1_container.tib_time = tib_time
                        dl1_container.ucts_time = ucts_time
                        dl1_container.dragon_time = dragon_time

                        # Select the timestamps to be used for pointing interpolation
                        if config['timestamps_pointing'] == "ucts":
                            event_timestamps = ucts_time
                        elif config['timestamps_pointing'] == "dragon":
                            event_timestamps = dragon_time
                        elif config['timestamps_pointing'] == "tib":
                            event_timestamps = tib_time
                        else:
                            raise ValueError("The timestamps_pointing option is not a valid one. \
                                    Try ucts (default), dragon or tib.")

                        if pointing_file_path and event_timestamps > 0:
                            azimuth, altitude = pointings.cal_pointingposition(event_timestamps, drive_data)
                            event.pointing[telescope_id].azimuth = azimuth
                            event.pointing[telescope_id].altitude = altitude
                            dl1_container.az_tel = azimuth
                            dl1_container.alt_tel = altitude

                    foclen = event.inst.subarray.tel[telescope_id].optics.equivalent_focal_length
                    width = np.rad2deg(np.arctan2(dl1_container.width, foclen))
                    length = np.rad2deg(np.arctan2(dl1_container.length, foclen))
                    dl1_container.width = width.value
                    dl1_container.length = length.value

                    dl1_container.prefix = tel.prefix

                    extra_im.tel_id = telescope_id
                    extra_im.num_trig_pix = event.r0.tel[telescope_id].num_trig_pix
                    extra_im.trigger_time = event.r0.tel[telescope_id].trigger_time
                    extra_im.trigger_type = event.r0.tel[telescope_id].trigger_type
                    extra_im.trig_pix_id = event.r0.tel[telescope_id].trig_pix_id

                    for container in [extra_im, dl1_container, event.r0, tel]:
                        add_global_metadata(container, metadata)

                    event.r0.prefix = ''
<<<<<<< HEAD
                    writer.write(table_name=f'telescope/image/{tel_name}',
                                 containers=[event.r0, tel, extra_im])
                    writer.write(table_name=f'telescope/parameters/{tel_name}',
                                 containers=[dl1_container, extra_im])
=======

                    writer.write(table_name = f'telescope/image/{tel_name}',
                                 containers = [event.r0, tel, extra_im])
                    writer.write(table_name = f'telescope/parameters/{tel_name}',
                                 containers = [dl1_container, extra_im])
>>>>>>> 0febeacb

                    # writes mc information per telescope, including photo electron image
                    if is_simu \
                            and (event.mc.tel[telescope_id].photo_electron_image > 0).any() \
                            and config['write_pe_image']:
                        event.mc.tel[telescope_id].prefix = ''
                        writer.write(table_name = f'simulation/{tel_name}',
                                     containers = [event.mc.tel[telescope_id], extra_im]
                                     )

    if is_simu:
        ### Reconstruct source position from disp for all events and write the result in the output file
        for tel_name in ['LST_LSTCam']:
            focal = OpticsDescription.from_name(tel_name.split('_')[0]).equivalent_focal_length
            dl1_params_key = f'dl1/event/telescope/parameters/{tel_name}'
            add_disp_to_parameters_table(output_filename, dl1_params_key, focal)

    # Write energy histogram from simtel file and extra metadata
    if is_simu:
        write_simtel_energy_histogram(source, output_filename, obs_id = event.dl0.obs_id, 
                                      metadata = metadata)


def add_disp_to_parameters_table(dl1_file, table_path, focal):
    """
    Reconstruct the disp parameters and source position from a DL1 parameters table and write the result in the file

    Parameters
    ----------
    dl1_file: HDF5 DL1 file containing the required field in `table_path`:
        - mc_alt
        - mc_az
        - mc_alt_tel
        - mc_az_tel

    table_path: path to the parameters table in the file
    focal: focal of the telescope
    """
    df = pd.read_hdf(dl1_file, key = table_path)
    source_pos_in_camera = sky_to_camera(df.mc_alt.values * u.rad,
                                         df.mc_az.values * u.rad,
                                         focal,
                                         df.mc_alt_tel.values * u.rad,
                                         df.mc_az_tel.values * u.rad,
                                         )
    disp_parameters = disp.disp(df.x.values * u.m,
                                df.y.values * u.m,
                                source_pos_in_camera.x,
                                source_pos_in_camera.y)

    with tables.open_file(dl1_file, mode = "a") as file:
        tab = file.root[table_path]
        add_column_table(tab, tables.Float32Col, 'disp_dx', disp_parameters[0].value)
        tab = file.root[table_path]
        add_column_table(tab, tables.Float32Col, 'disp_dy', disp_parameters[1].value)
        tab = file.root[table_path]
        add_column_table(tab, tables.Float32Col, 'disp_norm', disp_parameters[2].value)
        tab = file.root[table_path]
        add_column_table(tab, tables.Float32Col, 'disp_angle', disp_parameters[3].value)
        tab = file.root[table_path]
        add_column_table(tab, tables.Float32Col, 'disp_sign', disp_parameters[4])
        tab = file.root[table_path]
        add_column_table(tab, tables.Float32Col, 'src_x', source_pos_in_camera.x.value)
        tab = file.root[table_path]
        add_column_table(tab, tables.Float32Col, 'src_y', source_pos_in_camera.y.value)<|MERGE_RESOLUTION|>--- conflicted
+++ resolved
@@ -380,18 +380,11 @@
                         add_global_metadata(container, metadata)
 
                     event.r0.prefix = ''
-<<<<<<< HEAD
-                    writer.write(table_name=f'telescope/image/{tel_name}',
-                                 containers=[event.r0, tel, extra_im])
-                    writer.write(table_name=f'telescope/parameters/{tel_name}',
-                                 containers=[dl1_container, extra_im])
-=======
 
                     writer.write(table_name = f'telescope/image/{tel_name}',
                                  containers = [event.r0, tel, extra_im])
                     writer.write(table_name = f'telescope/parameters/{tel_name}',
                                  containers = [dl1_container, extra_im])
->>>>>>> 0febeacb
 
                     # writes mc information per telescope, including photo electron image
                     if is_simu \
