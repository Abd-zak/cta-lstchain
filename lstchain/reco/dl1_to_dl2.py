"""Module with functions for Energy and disp_norm reconstruction and G/H
separation. There are functions for raining random forest and for
applying them to data. The RF can be saved into a file for later use.

Usage:

"import dl1_to_dl2"
"""

import numpy as np
import pandas as pd
from sklearn.ensemble import RandomForestClassifier, RandomForestRegressor
from sklearn.model_selection import train_test_split
import joblib
import os
from astropy.time import Time
from astropy.coordinates import SkyCoord
from . import utils
from . import disp
from ..io import standard_config, replace_config
import astropy.units as u
from ..io.io import dl1_params_lstcam_key, dl1_params_src_dep_lstcam_key
from ctapipe.instrument import OpticsDescription
from ctapipe.image.hillas import camera_to_shower_coordinates


__all__ = [
    'train_energy',
    'train_disp_norm',
    'train_disp_sign',
    'train_disp_vector',
    'train_reco',
    'train_sep',
    'build_models',
    'apply_models',
    'get_source_dependent_parameters',
    'get_expected_source_pos'
]



def train_energy(train, custom_config={}):
    """
    Train a Random Forest Regressor for the regression of the energy
    TODO: introduce the possibility to use another model

    Parameters
    ----------
    train: `pandas.DataFrame`
    config: dictionnary containing configuration

    Returns
    -------
    The trained model
    """

    config = replace_config(standard_config, custom_config)
    regression_args = config['random_forest_regressor_args'] 
    features = config['regression_features']
    model = RandomForestRegressor    

    print("Given features: ", features)
    print("Number of events for training: ", train.shape[0])
    print("Training Random Forest Regressor for Energy Reconstruction...")

    reg = model(**regression_args)
    reg.fit(train[features],
                  train['log_mc_energy'])

    print("Model {} trained!".format(model))
    return reg


def train_disp_vector(train, custom_config={}, predict_features=['disp_dx', 'disp_dy']):
    """
    Train a model (Random Forest Regressor) for the regression of the disp_norm vector coordinates dx,dy.
    Therefore, the model must be able to be applied on a vector of features.
    TODO: introduce the possibility to use another model

    Parameters
    ----------
    train: `pandas.DataFrame`
    config: dictionnary containing configuration

    Returns
    -------
    The trained model
    """

    config = replace_config(standard_config, custom_config)
    regression_args = config['random_forest_regressor_args']
    features = config['regression_features']
    model = RandomForestRegressor

    print("Given features: ", features)
    print("Number of events for training: ", train.shape[0])
    print("Training model {} for disp vector regression".format(model))

    reg = model(**regression_args)
    x = train[features]
    y = np.transpose([train[f] for f in predict_features])
    reg.fit(x, y)

    print("Model {} trained!".format(model))

    return reg


def train_disp_norm(train, custom_config={}, predict_feature='disp_norm'):
    """
    Train a model for the regression of the disp_norm norm

    Parameters
    ----------
    train: `pandas.DataFrame`
    config: dictionnary containing configuration

    Returns
    -------
    The trained model
    """

    config = replace_config(standard_config, custom_config)
    regression_args = config['random_forest_regressor_args']
    features = config['regression_features']
    model = RandomForestRegressor

    print("Given features: ", features)
    print("Number of events for training: ", train.shape[0])
    print("Training model {} for disp norm regression".format(model))

    reg = model(**regression_args)
    x = train[features]
    y = np.transpose(train[predict_feature])
    reg.fit(x, y)

    print("Model {} trained!".format(model))

    return reg


def train_disp_sign(train, custom_config={}, predict_feature='disp_sign'):
    """
    Train a model for the classification of the disp_norm sign

    Parameters
    ----------
    train: `pandas.DataFrame`
    config: dictionnary containing configuration

    Returns
    -------
    The trained model
    """

    config = replace_config(standard_config, custom_config)
    classification_args = config['random_forest_classifier_args']
    features = config["classification_features"]
    model = RandomForestClassifier

    print("Given features: ", features)
    print("Number of events for training: ", train.shape[0])
    print("Training model {} for disp sign regression".format(model))

    reg = model(**classification_args)
    x = train[features]
    y = np.transpose(train[predict_feature])
    reg.fit(x, y)

    print("Model {} trained!".format(model))

    return reg



def train_reco(train, custom_config={}):
    """
    Trains two Random Forest regressors for Energy and disp_norm
    reconstruction respectively. Returns the trained RF.

    Parameters:
    -----------
    train: `pandas.DataFrame`
    config: dictionnary containing configuration

    Returns:
    --------
    RandomForestRegressor: reg_energy
    RandomForestRegressor: reg_disp
    """

    config = replace_config(standard_config, custom_config)
    regression_args = config['random_forest_regressor_args']
    features = config['regression_features']
    model = RandomForestRegressor

    print("Given features: ", features)
    print("Number of events for training: ", train.shape[0])
    print("Training Random Forest Regressor for Energy Reconstruction...")

    reg_energy = model(**regression_args)
    reg_energy.fit(train[features],
                  train['log_mc_energy'])

    print("Random Forest trained!")
    print("Training Random Forest Regressor for disp_norm Reconstruction...")

    reg_disp = RandomForestRegressor(**regression_args)
    reg_disp.fit(train[features],
                     train['disp_norm'])

    print("Random Forest trained!")
    print("Done!")
    return reg_energy, reg_disp


def train_sep(train, custom_config={}):

    """Trains a Random Forest classifier for Gamma/Hadron separation.
    Returns the trained RF.

    Parameters:
    -----------
    train: `pandas.DataFrame`
    data set for training the RF
    features: list of strings
    List of features to train the RF
    classification_args: dictionnary
    config_file: str - path to a configuration file. If given, overwrite `classification_args`.

    Return:
    -------
    `RandomForestClassifier`
    """

    config = replace_config(standard_config, custom_config)
    classification_args = config['random_forest_classifier_args']
    features = config["classification_features"]
    model = RandomForestClassifier


    print("Given features: ", features)
    print("Number of events for training: ", train.shape[0])
    print("Training Random Forest Classifier for",
    "Gamma/Hadron separation...")

    clf = model(**classification_args)

    clf.fit(train[features],
            train['mc_type'])
    print("Random Forest trained!")
    return clf


def build_models(filegammas, fileprotons,
                 save_models=True, path_models="./",
                 energy_min=-np.inf,
                 custom_config={},
                 test_size=0.2,
                 ):
    """Uses MC data to train Random Forests for Energy and disp_norm
    reconstruction and G/H separation. Returns 3 trained RF.
    The config in config_file superseeds the one passed in argument.

    Parameters:
    -----------
    filegammas: string
    Name of the file with MC gamma events

    fileprotons: string
    Name of the file with MC proton events

    energy_min: float
    Cut in energy for gamma/hadron separation

    intensity_min: float
    Cut in intensity of the showers for training RF. Default is 60 phe

    r_min: float
    Cut in distance from c.o.g of hillas ellipse to camera center, to avoid images truncated
    in the border. Default is 80% of camera radius.

    save_models: boolean
    Save the trained RF in a file to use them anytime.

    path_models: string
    path to store the trained RF

    regression_args: dictionnary

    classification_args: dictionnary

    config_file: str - path to a configuration file. If given, overwrite `regression_args`.

    Returns:
    --------
    (regressor_energy, regressor_disp, classifier_gh)
    regressor_energy: `RandomForestRegressor`
    regressor_disp: `RandomForestRegressor`
    classifier_gh: `RandomForestClassifier`
    """

    config = replace_config(standard_config, custom_config)
    events_filters = config["events_filters"]

    df_gamma = pd.read_hdf(filegammas, key=dl1_params_lstcam_key)
    df_proton = pd.read_hdf(fileprotons, key=dl1_params_lstcam_key)

    if config['source_dependent']:
        df_gamma = pd.concat([df_gamma, pd.read_hdf(filegammas, key=dl1_params_src_dep_lstcam_key)], axis=1)
        df_proton = pd.concat([df_proton, pd.read_hdf(fileprotons, key=dl1_params_src_dep_lstcam_key)], axis=1)

    df_gamma = utils.filter_events(df_gamma,
                                   filters=events_filters,
                                   finite_params=config['regression_features'] + config['classification_features'],
                                   )

    df_proton = utils.filter_events(df_proton,
                                    filters=events_filters,
                                    finite_params=config['regression_features'] + config['classification_features'],
                                    )


    #Train regressors for energy and disp_norm reconstruction, only with gammas

    reg_energy = train_energy(df_gamma, custom_config=config)

    reg_disp_vector = train_disp_vector(df_gamma, custom_config=config)

    #Train classifier for gamma/hadron separation.

    train, testg = train_test_split(df_gamma, test_size=test_size)
    test = testg.append(df_proton, ignore_index=True)

    temp_reg_energy = train_energy(train, custom_config=config)

    temp_reg_disp_vector = train_disp_vector(train, custom_config=config)

    #Apply the regressors to the test set

    test['log_reco_energy'] = temp_reg_energy.predict(test[config['regression_features']])
    disp_vector = temp_reg_disp_vector.predict(test[config['regression_features']])
    test['reco_disp_dx'] = disp_vector[:, 0]
    test['reco_disp_dy'] = disp_vector[:, 1]

    #Apply cut in reconstructed energy. New train set is the previous
    #test with energy and disp_norm reconstructed.

    train = test[test['log_reco_energy'] > energy_min]

    del temp_reg_energy, temp_reg_disp_vector

    #Train the Classifier

    cls_gh = train_sep(train, custom_config=config)

    if save_models:
        os.makedirs(path_models, exist_ok=True)
        file_reg_energy = path_models + "/reg_energy.sav"
        file_reg_disp_vector = path_models + "/reg_disp_vector.sav"
        file_cls_gh = path_models + "/cls_gh.sav"
        joblib.dump(reg_energy, file_reg_energy)
        joblib.dump(reg_disp_vector, file_reg_disp_vector)
        joblib.dump(cls_gh, file_cls_gh)

    return reg_energy, reg_disp_vector, cls_gh


def apply_models(dl1, classifier, reg_energy, reg_disp_vector, custom_config={}):
    """Apply previously trained Random Forests to a set of data
    depending on a set of features.

    Parameters:
    -----------
    data: Pandas DataFrame

    features: list

    classifier: Random Forest Classifier
    RF for Gamma/Hadron separation

    reg_energy: Random Forest Regressor
    RF for Energy reconstruction

    reg_disp: Random Forest Regressor
    RF for disp_norm reconstruction

    """

    config = replace_config(standard_config, custom_config)

    dl2 = dl1.copy()

    regression_features = config["regression_features"]
    classification_features = config["classification_features"]
      
    #Reconstruction of Energy and disp_norm distance
    dl2['log_reco_energy'] = reg_energy.predict(dl2[regression_features])
    dl2['reco_energy'] = 10**(dl2['log_reco_energy'])
    disp_vector = reg_disp_vector.predict(dl2[regression_features])
    dl2['reco_disp_dx'] = disp_vector[:, 0]
    dl2['reco_disp_dy'] = disp_vector[:, 1]

    #Construction of Source position in camera coordinates from disp_norm distance.

    dl2['reco_src_x'], dl2['reco_src_y'] = disp.disp_to_pos(dl2.reco_disp_dx,
                                                            dl2.reco_disp_dy,
                                                            dl2.x,
                                                            dl2.y,
                                                            )

    focal_length = OpticsDescription.from_name('LST').equivalent_focal_length
    if 'mc_alt_tel' in dl2.columns:
        alt_tel = dl2['mc_alt_tel'].values
        az_tel = dl2['mc_az_tel'].values
    elif 'alt_tel' in dl2.columns:
        alt_tel = dl2['alt_tel'].values
        az_tel = dl2['az_tel'].values
    else:
        alt_tel = - np.pi/2. * np.ones(len(dl2))
        az_tel = - np.pi/2. * np.ones(len(dl2))


    src_pos_reco = utils.reco_source_position_sky(dl2.x.values * u.m,
                                                  dl2.y.values * u.m,
                                                  dl2.reco_disp_dx.values * u.m,
                                                  dl2.reco_disp_dy.values * u.m,
                                                  focal_length,
                                                  alt_tel * u.rad,
                                                  az_tel * u.rad)

    dl2['reco_alt'] = src_pos_reco.alt.rad
    dl2['reco_az'] = src_pos_reco.az.rad

    dl2['reco_type'] = classifier.predict(dl2[classification_features]).astype(int)
    probs = classifier.predict_proba(dl2[classification_features])[0:, 0]
    dl2['gammaness'] = probs
    return dl2



def get_source_dependent_parameters(data, config):

    """Get list of parameters for source-dependent analysis .

    Parameters:
    -----------
    data: Pandas DataFrame
    config: dictionnary containing configuration
    
    """

<<<<<<< HEAD
    is_simu = 'mc_type' in data.columns

=======
    src_dep_params = pd.DataFrame(index=data.index)

    is_simu = (data['mc_type'] >= 0).all() if 'mc_type' in data.columns else False
    
>>>>>>> e5118cd7
    if is_simu:
        if (data['mc_type'] == 0).all():
            data_type = 'mc_gamma'
        else:
            data_type = 'mc_proton'
    else:
        data_type = 'real_data'
    
    expected_src_pos_x_m, expected_src_pos_y_m = get_expected_source_pos(data, data_type, config)


    src_dep_params_list = []

    src_dep_params = calc_source_dependent_parameters(data, expected_src_pos_x_m, expected_src_pos_y_m)
    src_dep_params['source_angle'] = np.zeros(len(src_dep_params))
    src_dep_params_list.append(src_dep_params)

    if not is_simu:
        if config['observation_mode']=='wobble':
            for ioff in range(config['n_off_wobble']):
                source_angle = 2 * np.pi / (config['n_off_wobble'] + 1) * (ioff + 1)
            
                rotated_expected_src_pos_x_m = expected_src_pos_x_m  * np.cos(source_angle) - expected_src_pos_y_m * np.sin(source_angle)
                rotated_expected_src_pos_y_m = expected_src_pos_x_m  * np.sin(source_angle) + expected_src_pos_y_m * np.cos(source_angle)

                src_dep_params = calc_source_dependent_parameters(data, rotated_expected_src_pos_x_m, rotated_expected_src_pos_y_m)
                src_dep_params['source_angle'] = np.rad2deg(source_angle)
                src_dep_params_list.append(src_dep_params)

    return src_dep_params_list


def calc_source_dependent_parameters(data, expected_src_pos_x_m, expected_src_pos_y_m):
    """Calculate source-dependent parameters with a given source position.

    Parameters:
    -----------
    data: Pandas DataFrame
    expected_src_pos_x_m: float
    expected_src_pos_y_m: float

    """
    src_dep_params = pd.DataFrame(index=data.index)

    src_dep_params['expected_src_x'] = expected_src_pos_x_m
    src_dep_params['expected_src_y'] = expected_src_pos_y_m

    src_dep_params['dist'] = np.sqrt((data['x'] - expected_src_pos_x_m)**2 + (data['y'] - expected_src_pos_y_m)**2)

    disp, miss = camera_to_shower_coordinates(
        expected_src_pos_x_m,
        expected_src_pos_y_m,
        data['x'],
        data['y'],
        data['psi']                                                                                                                                                                                                   )
    
    src_dep_params['time_gradient_from_source'] = data['time_gradient'] * np.sign(disp) * -1
    src_dep_params['skewness_from_source'] = data['skewness'] * np.sign(disp) * -1
    src_dep_params['alpha'] = np.rad2deg(np.arctan(np.abs(miss / disp)))

    return src_dep_params


def get_expected_source_pos(data, data_type, config):

    """Get expected source position for source-dependent analysis .

    Parameters:
    -----------
    data: Pandas DataFrame
    data_type: string ('mc_gamma','mc_proton','real_data')
    config: dictionnary containing configuration
    
    """

    #For gamma MC, expected source position is actual one for each event
    if data_type == 'mc_gamma':
        expected_src_pos_x_m = data['src_x'].values
        expected_src_pos_y_m = data['src_y'].values

    #For proton MC, nominal source position is one written in config file
    if data_type == 'mc_proton':
        focal_length = OpticsDescription.from_name('LST').equivalent_focal_length
        expected_src_pos = utils.sky_to_camera(
            u.Quantity(data['mc_alt_tel'].values + config['mc_nominal_source_x_deg'], u.deg, copy=False),
            u.Quantity(data['mc_az_tel'].values + config['mc_nominal_source_y_deg'], u.deg, copy=False),
            focal_length,
            u.Quantity(data['mc_alt_tel'].values, u.deg, copy=False),
            u.Quantity(data['mc_az_tel'].values, u.deg, copy=False)
        )
        
        expected_src_pos_x_m = expected_src_pos.x.to_value()
        expected_src_pos_y_m = expected_src_pos.y.to_value()

    # For real data
    if data_type == 'real_data':
        # source is always at the ceter of camera for ON mode
        if config['observation_mode'] == 'on':
            expected_src_pos_x_m = np.zeros(len(data))
            expected_src_pos_y_m = np.zeros(len(data))
        
        # compute source position in camera coordinate event by event for wobble mode
        if config['observation_mode'] == 'wobble':

            if 'source_name' in config:
                source_coord  = SkyCoord.from_name(config['source_name'])
            else:
                source_coord  = SkyCoord(config['source_ra'], config['source_dec'], frame="icrs", unit="deg") 
            
            focal_length = OpticsDescription.from_name('LST').equivalent_focal_length
            
            expected_src_pos_x_m = np.zeros(len(data))
            expected_src_pos_y_m = np.zeros(len(data))
            
            for i in range(len(data)):
                # update source position every 1000 events
                if i%1000==0:
                    time = data['dragon_time'][i]

                    obstime = Time(time, scale='utc', format='unix')
                    pointing_alt = u.Quantity(data['alt_tel'][i], u.rad, copy=False)
                    pointing_az  = u.Quantity(data['az_tel'][i],  u.rad, copy=False)
                    source_pos = utils.radec_to_camera(source_coord, obstime, pointing_alt, pointing_az, focal_length)

                expected_src_pos_x_m[i] = (source_pos.x).to_value()
                expected_src_pos_y_m[i] = (source_pos.y).to_value()
                
   
    return expected_src_pos_x_m, expected_src_pos_y_m <|MERGE_RESOLUTION|>--- conflicted
+++ resolved
@@ -450,15 +450,8 @@
     
     """
 
-<<<<<<< HEAD
-    is_simu = 'mc_type' in data.columns
-
-=======
-    src_dep_params = pd.DataFrame(index=data.index)
-
     is_simu = (data['mc_type'] >= 0).all() if 'mc_type' in data.columns else False
     
->>>>>>> e5118cd7
     if is_simu:
         if (data['mc_type'] == 0).all():
             data_type = 'mc_gamma'
