"""Module with functions for Energy and disp_norm reconstruction and G/H
separation. There are functions for raining random forest and for
applying them to data. The RF can be saved into a file for later use.

Usage:

"import dl1_to_dl2"
"""

import os

import astropy.units as u
import joblib
import numpy as np
import pandas as pd
from astropy.coordinates import SkyCoord
from astropy.time import Time
from sklearn.ensemble import RandomForestClassifier, RandomForestRegressor
from sklearn.model_selection import train_test_split

from . import disp
from . import utils
from ..io import (
    standard_config,
    replace_config,
    get_dataset_keys,
    get_srcdep_params,
)
from ..io.io import dl1_params_lstcam_key, dl1_params_src_dep_lstcam_key

from ctapipe.image.hillas import camera_to_shower_coordinates
from ctapipe.instrument import SubarrayDescription
from ctapipe_io_lst import OPTICS

__all__ = [
    'apply_models',
    'build_models',
    'get_expected_source_pos',
    'get_source_dependent_parameters',
    'train_disp_norm',
    'train_disp_sign',
    'train_disp_vector',
    'train_energy',
    'train_reco',
    'train_sep',
]


def train_energy(train, custom_config=None):
    """
    Train a Random Forest Regressor for the regression of the energy
    TODO: introduce the possibility to use another model

    Parameters
    ----------
    train: `pandas.DataFrame`
    custom_config: dictionnary
        Modified configuration to update the standard one

    Returns
    -------
    The trained model
    """
    custom_config = {} if custom_config is None else custom_config
    config = replace_config(standard_config, custom_config)
    energy_regression_args = config['random_forest_energy_regressor_args']
    features = config['energy_regression_features']
    model = RandomForestRegressor

    print("Given features: ", features)
    print("Number of events for training: ", train.shape[0])
    print("Training Random Forest Regressor for Energy Reconstruction...")

    reg = model(**energy_regression_args)
    reg.fit(train[features],
            train['log_mc_energy'])

    print("Model {} trained!".format(model))
    return reg


def train_disp_vector(train, custom_config=None, predict_features=None):
    """
    Train a model (Random Forest Regressor) for the regression of the disp_norm vector coordinates dx,dy.
    Therefore, the model must be able to be applied on a vector of features.
    TODO: introduce the possibility to use another model

    Parameters
    ----------
    train: `pandas.DataFrame`
    custom_config: dictionnary
        Modified configuration to update the standard one. Default=None
    predict_features: list
        list of predict features names. Default=['disp_dx', 'disp_dy']

    Returns
    -------
    The trained model
    """
    if predict_features is None:
        predict_features = ['disp_dx', 'disp_dy']
    custom_config = {} if custom_config is None else custom_config
    config = replace_config(standard_config, custom_config)
    disp_regression_args = config['random_forest_disp_regressor_args']
    features = config['disp_regression_features']
    model = RandomForestRegressor

    print("Given features: ", features)
    print("Number of events for training: ", train.shape[0])
    print("Training model {} for disp vector regression".format(model))

    reg = model(**disp_regression_args)
    x = train[features]
    y = np.transpose([train[f] for f in predict_features])
    reg.fit(x, y)

    print("Model {} trained!".format(model))

    return reg


def train_disp_norm(train, custom_config=None, predict_feature='disp_norm'):
    """
    Train a model for the regression of the disp_norm norm

    Parameters
    ----------
    train: `pandas.DataFrame`
    custom_config: dictionnary
        Modified configuration to update the standard one

    Returns
    -------
    The trained model
    """
    custom_config = {} if custom_config is None else custom_config
    config = replace_config(standard_config, custom_config)
    disp_regression_args = config['random_forest_disp_regressor_args']
    features = config['disp_regression_features']
    model = RandomForestRegressor

    print("Given features: ", features)
    print("Number of events for training: ", train.shape[0])
    print("Training model {} for disp norm regression".format(model))

    reg = model(**disp_regression_args)
    x = train[features]
    y = np.transpose(train[predict_feature])
    reg.fit(x, y)

    print("Model {} trained!".format(model))

    return reg


def train_disp_sign(train, custom_config=None, predict_feature='disp_sign'):
    """
    Train a model for the classification of the disp_norm sign

    Parameters
    ----------
    train: `pandas.DataFrame`
    custom_config: dictionnary
        Modified configuration to update the standard one

    Returns
    -------
    The trained model
    """
    custom_config = {} if custom_config is None else custom_config
    config = replace_config(standard_config, custom_config)
    classification_args = config['random_forest_disp_classifier_args']
    features = config["disp_classification_features"]
    model = RandomForestClassifier

    print("Given features: ", features)
    print("Number of events for training: ", train.shape[0])
    print("Training model {} for disp sign classification".format(model))

    clf = model(**classification_args)
    x = train[features]
    y = np.transpose(train[predict_feature])
    clf.fit(x, y)

    print("Model {} trained!".format(model))

    return clf


def train_reco(train, custom_config=None):
    """
    Trains two Random Forest regressors for Energy and disp_norm
    reconstruction respectively. Returns the trained RF.

    Parameters
    ----------
    train: `pandas.DataFrame`
    custom_config: dictionnary
        Modified configuration to update the standard one

    Returns
    -------
    RandomForestRegressor: reg_energy
    RandomForestRegressor: reg_disp
    """
    custom_config = {} if custom_config is None else custom_config
    config = replace_config(standard_config, custom_config)
    energy_regression_args = config['random_forest_energy_regressor_args']
    disp_regression_args = config['random_forest_disp_regressor_args']
    energy_features = config['energy_regression_features']
    disp_features = config['disp_regression_features']
    model = RandomForestRegressor

    print("Given energy_features: ", energy_features)
    print("Number of events for training: ", train.shape[0])
    print("Training Random Forest Regressor for Energy Reconstruction...")

    reg_energy = model(**energy_regression_args)
    reg_energy.fit(train[energy_features],
                   train['log_mc_energy'])

    print("Random Forest trained!")
    print("Given disp_features: ", disp_features)
    print("Training Random Forest Regressor for disp_norm Reconstruction...")

    reg_disp = RandomForestRegressor(**disp_regression_args)
    reg_disp.fit(train[disp_features],
                 train['disp_norm'])

    print("Random Forest trained!")
    print("Done!")
    return reg_energy, reg_disp


def train_sep(train, custom_config=None):
    """Trains a Random Forest classifier for Gamma/Hadron separation.
    Returns the trained RF.

    Parameters
    ----------
    train: `pandas.DataFrame`
        data set for training the RF
    custom_config: dict
        Modified configuration to update the standard one

    Returns
    -------
    `RandomForestClassifier`
    """
    custom_config = {} if custom_config is None else custom_config
    config = replace_config(standard_config, custom_config)
    classification_args = config['random_forest_particle_classifier_args']
    features = config["particle_classification_features"]
    model = RandomForestClassifier

    print("Given features: ", features)
    print("Number of events for training: ", train.shape[0])
    print("Training Random Forest Classifier for",
          "Gamma/Hadron separation...")

    clf = model(**classification_args)

    clf.fit(train[features],
            train['mc_type'])
    print("Random Forest trained!")
    return clf


def build_models(filegammas, fileprotons,
                 save_models=True, path_models="./",
                 energy_min=-np.inf,
                 custom_config=None,
                 ):
    """
    Uses MC data to train Random Forests for Energy and disp_norm
    reconstruction and G/H separation. Returns 3 trained RF.
    The config in config_file superseeds the one passed in argument.
    Here is the complete workflow with the number of events selected from the config:

    .. mermaid::

        graph LR
            GAMMA[gammas] -->|`gamma_regressors`| REG(regressors) --> DISK
            GAMMA --> S(split)
            S --> |`gamma_classifier_train`| g_train
            S --> |`gamma_classifier_test`| g_test
            g_train --> |reg training| tmp_reg(tmp regressors)
            tmp_reg --- A[ ]:::empty
            g_test --- A
            A --> g_test_dl2
            g_test_dl2 --- D[ ]:::empty
            protons -------- |`proton_classifier`| D
            D --> cls(classifier)
            cls--> DISK
            classDef empty width:0px,height:0px;


    Parameters
    ----------
    filegammas: string
        path to the file with MC gamma events
    fileprotons: string
        path to the file with MC proton events
    save_models: bool
        True to save the trained models on disk
    path_models: string
        path of a directory where to save the models.
        if it does exist, the directory is created
    energy_min: float
        Cut in intensity of the showers for training RF
    custom_config: dictionnary
       Modified configuration to update the standard one
    test_size: float or int
        If float, should be between 0.0 and 1.0 and represent the proportion of the dataset to include in the test split.
        If int, represents the absolute number of test samples.
        If None, it will be set to 0.25.

    Returns
    -------
    if config['disp_method'] == 'disp_vector':
        return reg_energy, reg_disp_vector, cls_gh
    elif config['disp_method'] == 'disp_norm_sign':
        return reg_energy, reg_disp_norm, cls_disp_sign, cls_gh
    """

    custom_config = {} if custom_config is None else custom_config
    config = replace_config(standard_config, custom_config)
    events_filters = config["events_filters"]

    # Adding a filter on mc_type just for training
    events_filters['mc_type'] = [-9000, np.inf]

    df_gamma = pd.read_hdf(filegammas, key=dl1_params_lstcam_key)
    df_proton = pd.read_hdf(fileprotons, key=dl1_params_lstcam_key)

    if config['source_dependent']:
        # if source-dependent parameters are already in dl1 data, just read those data
        # if not, source-dependent parameters are added here
        if dl1_params_src_dep_lstcam_key in get_dataset_keys(filegammas):
            src_dep_df_gamma = get_srcdep_params(filegammas)

        else:
            subarray_info = SubarrayDescription.from_hdf(filegammas)
            tel_id = config["allowed_tels"][0] if "allowed_tels" in config else 1
            focal_length = subarray_info.tel[tel_id].optics.equivalent_focal_length
            src_dep_df_gamma = get_source_dependent_parameters(df_gamma, config, focal_length=focal_length)

        df_gamma = pd.concat([df_gamma, src_dep_df_gamma['on']], axis=1)

        # if source-dependent parameters are already in dl1 data, just read those data
        # if not, source-dependent parameters are added here
        if dl1_params_src_dep_lstcam_key in get_dataset_keys(fileprotons):
            src_dep_df_proton = get_srcdep_params(fileprotons)

        else:
            subarray_info = SubarrayDescription.from_hdf(fileprotons)
            tel_id = config["allowed_tels"][0] if "allowed_tels" in config else 1
            focal_length = subarray_info.tel[tel_id].optics.equivalent_focal_length
            src_dep_df_proton = get_source_dependent_parameters(df_proton, config, focal_length=focal_length)

        df_proton = pd.concat([df_proton, src_dep_df_proton['on']], axis=1)

    df_gamma = utils.filter_events(df_gamma,
                                   filters=events_filters,
                                   finite_params=config['energy_regression_features']
                                                 + config['disp_regression_features']
                                                 + config['particle_classification_features']
                                                 + config['disp_classification_features'],
                                   )

    df_proton = utils.filter_events(df_proton,
                                    filters=events_filters,
                                    finite_params=config['energy_regression_features']
                                                  + config['disp_regression_features']
                                                  + config['particle_classification_features']
                                                  + config['disp_classification_features'],
                                    )

    # Training MC gammas in reduced viewcone
    src_r_m = np.sqrt(df_gamma['src_x'] ** 2 + df_gamma['src_y'] ** 2)
    foclen = OPTICS.equivalent_focal_length.value
    src_r_deg = np.rad2deg(np.arctan(src_r_m / foclen))
    df_gamma = df_gamma[(src_r_deg >= config['train_gamma_src_r_deg'][0]) & (
            src_r_deg <= config['train_gamma_src_r_deg'][1])]

    # Train regressors for energy and disp_norm reconstruction, only with gammas
    n_gamma_regressors = config["n_training_events"]["gamma_regressors"]
    if n_gamma_regressors is not None:
        try:
            df_gamma_reg, _ = train_test_split(df_gamma, train_size=n_gamma_regressors)
        except ValueError as e:
            raise ValueError(f"The requested number of gammas {n_gamma_regressors} "
                             f"for the regressors training is not valid.") from e
    else:
        df_gamma_reg = df_gamma

    reg_energy = train_energy(df_gamma_reg, custom_config=config)

    if config['disp_method'] == 'disp_vector':
        reg_disp_vector = train_disp_vector(df_gamma, custom_config=config)
    elif config['disp_method'] == 'disp_norm_sign':
        reg_disp_norm = train_disp_norm(df_gamma, custom_config=config)
        cls_disp_sign = train_disp_sign(df_gamma, custom_config=config)

    # Train classifier for gamma/hadron separation.
    test_size = config['n_training_events']['gamma_classifier_test']
    train_size = config['n_training_events']['gamma_classifier_train']
    try:
        train, testg = train_test_split(df_gamma, test_size=test_size, train_size=train_size)
    except ValueError as e:
        raise ValueError(
            "The requested number of gammas for the classifier training is not valid."
        ) from e

    try:
        df_proton, _ = train_test_split(df_proton, train_size=config['n_training_events']['proton_classifier'])
    except ValueError as e:
        raise ValueError(
            "The requested number of protons for the classifier training is not valid."
        ) from e

    test = testg.append(df_proton, ignore_index=True)

    temp_reg_energy = train_energy(train, custom_config=config)

    if config['disp_method'] == 'disp_vector':
        temp_reg_disp_vector = train_disp_vector(train, custom_config=config)
    elif config['disp_method'] == 'disp_norm_sign':
        tmp_reg_disp_norm = train_disp_norm(train, custom_config=config)
        tmp_cls_disp_sign = train_disp_sign(train, custom_config=config)

    # Apply the regressors to the test set

    test['log_reco_energy'] = temp_reg_energy.predict(test[config['energy_regression_features']])

    if config['disp_method'] == 'disp_vector':
        disp_vector = temp_reg_disp_vector.predict(test[config['disp_regression_features']])
    elif config['disp_method'] == 'disp_norm_sign':
        disp_norm = tmp_reg_disp_norm.predict(test[config['disp_regression_features']])
        disp_sign = tmp_cls_disp_sign.predict(test[config['disp_classification_features']])
        test['reco_disp_norm'] = disp_norm
        test['reco_disp_sign'] = disp_sign

        disp_angle = test['psi']  # the source here is supposed to be in the direction given by Hillas
        disp_vector = disp.disp_vector(disp_norm, disp_angle, disp_sign)

    test['reco_disp_dx'] = disp_vector[:, 0]
    test['reco_disp_dy'] = disp_vector[:, 1]

    test['reco_src_x'], test['reco_src_y'] = disp.disp_to_pos(test['reco_disp_dx'],
                                                              test['reco_disp_dy'],
                                                              test['x'], test['y'])

    # give skewness and time gradient a meaningful sign, i.e. referred to the reconstructed source position:
    longi, _ = camera_to_shower_coordinates(test['reco_src_x'], test['reco_src_y'],
                                            test['x'], test['y'], test['psi'])
    test['signed_skewness'] = -1 * np.sign(longi) * test['skewness']
    test['signed_time_gradient'] = -1 * np.sign(longi) * test['time_gradient']

    # Apply cut in reconstructed energy. New train set is the previous
    # test with energy and disp_norm reconstructed.

    train = test[test['log_reco_energy'] > energy_min]

    del temp_reg_energy

    if config['disp_method'] == 'disp_vector':
        del temp_reg_disp_vector
    elif config['disp_method'] == 'disp_norm_sign':
        del tmp_reg_disp_norm, tmp_cls_disp_sign

    # Train the Classifier

    cls_gh = train_sep(train, custom_config=config)

    if save_models:
        os.makedirs(path_models, exist_ok=True)

<<<<<<< HEAD
        file_reg_energy = f'{path_models}/reg_energy.sav'
        joblib.dump(reg_energy, file_reg_energy)

        if config['disp_method'] == 'disp_vector':
            file_reg_disp_vector = f'{path_models}/reg_disp_vector.sav'
            joblib.dump(reg_disp_vector, file_reg_disp_vector)
=======
        file_reg_energy = path_models + "/reg_energy.sav"
        joblib.dump(reg_energy, file_reg_energy, compress=3)

        if config['disp_method'] == 'disp_vector':
            file_reg_disp_vector = path_models + "/reg_disp_vector.sav"
            joblib.dump(reg_disp_vector, file_reg_disp_vector, compress=3)
>>>>>>> a39a5dff
        elif config['disp_method'] == 'disp_norm_sign':
            file_reg_disp_norm = os.path.join(path_models, 'reg_disp_norm.sav')
            file_cls_disp_sign = os.path.join(path_models, 'cls_disp_sign.sav')
            joblib.dump(reg_disp_norm, file_reg_disp_norm, compress=3)
            joblib.dump(cls_disp_sign, file_cls_disp_sign, compress=3)

<<<<<<< HEAD
        file_cls_gh = f'{path_models}/cls_gh.sav'
        joblib.dump(cls_gh, file_cls_gh)
=======
        file_cls_gh = path_models + "/cls_gh.sav"
        joblib.dump(cls_gh, file_cls_gh, compress=3)
>>>>>>> a39a5dff

    if config['disp_method'] == 'disp_vector':
        return reg_energy, reg_disp_vector, cls_gh
    elif config['disp_method'] == 'disp_norm_sign':
        return reg_energy, reg_disp_norm, cls_disp_sign, cls_gh


def apply_models(dl1,
                 classifier,
                 reg_energy,
                 reg_disp_vector=None,
                 reg_disp_norm=None,
                 cls_disp_sign=None,
                 focal_length=28 * u.m,
                 custom_config=None
                 ):
    """
    Apply previously trained Random Forests to a set of data
    depending on a set of features.
    The right set of disp models must be passed depending on the config.

    Parameters
    ----------
    dl1: `pandas.DataFrame`
    classifier: Random Forest Classifier
        RF for Gamma/Hadron separation
    reg_energy: Random Forest Regressor
        RF for Energy reconstruction
    reg_disp_vector: Random Forest Regressor
        RF for disp vector reconstruction
    reg_disp_norm: Random Forest Regressor
        RF for disp norm reconstruction
    cls_disp_sign: Random Forest Classifier
        RF for disp sign reconstruction
    focal_length: `astropy.unit`
    custom_config: dictionnary
        Modified configuration to update the standard one

    Returns
    -------
    `pandas.DataFrame`
        dataframe including reconstructed dl2 features
    """
    custom_config = {} if custom_config is None else custom_config
    config = replace_config(standard_config, custom_config)
    energy_regression_features = config["energy_regression_features"]
    disp_regression_features = config["disp_regression_features"]
    disp_classification_features = config["disp_classification_features"]
    classification_features = config["particle_classification_features"]
    events_filters = config["events_filters"]

    dl2 = utils.filter_events(dl1,
                              filters=events_filters,
                              finite_params=config['disp_regression_features']
                                            + config['energy_regression_features']
                                            + config['particle_classification_features']
                                            + config['disp_classification_features'],
                              )

    # Reconstruction of Energy and disp_norm distance
    dl2['log_reco_energy'] = reg_energy.predict(dl2[energy_regression_features])
    dl2['reco_energy'] = 10 ** (dl2['log_reco_energy'])

    if config['disp_method'] == 'disp_vector':
        disp_vector = reg_disp_vector.predict(dl2[disp_regression_features])
    elif config['disp_method'] == 'disp_norm_sign':
        disp_norm = reg_disp_norm.predict(dl2[disp_regression_features])
        disp_sign = cls_disp_sign.predict(dl2[disp_classification_features])
        dl2['reco_disp_norm'] = disp_norm
        dl2['reco_disp_sign'] = disp_sign

        disp_angle = dl2['psi']  # the source here is supposed to be in the direction given by Hillas
        disp_vector = disp.disp_vector(disp_norm, disp_angle, disp_sign)

    dl2['reco_disp_dx'] = disp_vector[:, 0]
    dl2['reco_disp_dy'] = disp_vector[:, 1]

    # Construction of Source position in camera coordinates from disp_norm distance.

    dl2['reco_src_x'], dl2['reco_src_y'] = disp.disp_to_pos(dl2.reco_disp_dx,
                                                            dl2.reco_disp_dy,
                                                            dl2.x,
                                                            dl2.y,
                                                            )

    longi, _ = camera_to_shower_coordinates(dl2['reco_src_x'], dl2['reco_src_y'],
                                            dl2['x'], dl2['y'], dl2['psi'])

    # Obtain the time gradient with sign relative to the reconstructed shower direction (reco_src_x, reco_src_y)
    # Defined positive if light arrival times increase with distance to it. Negative otherwise:
    dl2['signed_time_gradient'] = -1 * np.sign(longi) * dl2['time_gradient']

    # Obtain skewness with sign relative to the reconstructed shower direction (reco_src_x, reco_src_y)
    # Defined on the major image axis; sign is such that it is typically positive for gammas:    
    dl2['signed_skewness'] = -1 * np.sign(longi) * dl2['skewness']

    if 'mc_alt_tel' in dl2.columns:
        alt_tel = dl2['mc_alt_tel'].values
        az_tel = dl2['mc_az_tel'].values
    elif 'alt_tel' in dl2.columns:
        alt_tel = dl2['alt_tel'].values
        az_tel = dl2['az_tel'].values
    else:
        alt_tel = - np.pi / 2. * np.ones(len(dl2))
        az_tel = - np.pi / 2. * np.ones(len(dl2))

    src_pos_reco = utils.reco_source_position_sky(dl2.x.values * u.m,
                                                  dl2.y.values * u.m,
                                                  dl2.reco_disp_dx.values * u.m,
                                                  dl2.reco_disp_dy.values * u.m,
                                                  focal_length,
                                                  alt_tel * u.rad,
                                                  az_tel * u.rad)

    dl2['reco_alt'] = src_pos_reco.alt.rad
    dl2['reco_az'] = src_pos_reco.az.rad

    dl2['reco_type'] = classifier.predict(dl2[classification_features]).astype(int)
    probs = classifier.predict_proba(dl2[classification_features])

    # This check is valid as long as we train on only two classes (gammas and protons)
    if probs.shape[1] > 2:
        raise ValueError("The classifier is predicting more than two classes, "
                         "the predicted probabilty to assign as gammaness is unclear."
                         "Please check training data")

    # gammaness is the prediction probability for the first class (0)
    dl2['gammaness'] = probs[:, 0]

    return dl2


def get_source_dependent_parameters(data, config, focal_length=28 * u.m):
    """Get parameters dict for source-dependent analysis.

    Parameters
    ----------
    data: Pandas DataFrame
    config: dictionnary containing configuration
    """

    is_simu = (data['mc_type'] >= 0).all() if 'mc_type' in data.columns else False

    if is_simu:
        data_type = 'mc_gamma' if (data['mc_type'] == 0).all() else 'mc_proton'
    else:
        data_type = 'real_data'

    expected_src_pos_x_m, expected_src_pos_y_m = get_expected_source_pos(data, data_type, config,
                                                                         focal_length=focal_length)

    src_dep_params = calc_source_dependent_parameters(data, expected_src_pos_x_m, expected_src_pos_y_m)
    src_dep_params_dict = {'on': src_dep_params}
    if not is_simu and config.get('observation_mode') == 'wobble':
        for ioff in range(config.get('n_off_wobble')):
            off_angle = 2 * np.pi / (config['n_off_wobble'] + 1) * (ioff + 1)

            rotated_expected_src_pos_x_m = expected_src_pos_x_m * np.cos(off_angle) - expected_src_pos_y_m * np.sin(
                off_angle)
            rotated_expected_src_pos_y_m = expected_src_pos_x_m * np.sin(off_angle) + expected_src_pos_y_m * np.cos(
                off_angle)
            src_dep_params = calc_source_dependent_parameters(data, rotated_expected_src_pos_x_m,
                                                              rotated_expected_src_pos_y_m)
            src_dep_params['off_angle'] = np.rad2deg(off_angle)
            src_dep_params_dict['off_{:03}'.format(round(np.rad2deg(off_angle)))] = src_dep_params

    return src_dep_params_dict


def calc_source_dependent_parameters(data, expected_src_pos_x_m, expected_src_pos_y_m):
    """Calculate source-dependent parameters with a given source position.

    Parameters
    ----------
    data: Pandas DataFrame
    expected_src_pos_x_m: float
    expected_src_pos_y_m: float
    """
    src_dep_params = pd.DataFrame(index=data.index)

    src_dep_params['expected_src_x'] = expected_src_pos_x_m
    src_dep_params['expected_src_y'] = expected_src_pos_y_m

    src_dep_params['dist'] = np.sqrt((data['x'] - expected_src_pos_x_m) ** 2 + (data['y'] - expected_src_pos_y_m) ** 2)

    disp, miss = camera_to_shower_coordinates(
        expected_src_pos_x_m,
        expected_src_pos_y_m,
        data['x'],
        data['y'],
        data['psi'])

    src_dep_params['time_gradient_from_source'] = data['time_gradient'] * np.sign(disp) * -1
    src_dep_params['skewness_from_source'] = data['skewness'] * np.sign(disp) * -1
    src_dep_params['alpha'] = np.rad2deg(np.arctan(np.abs(miss / disp)))

    return src_dep_params


def get_expected_source_pos(data, data_type, config, focal_length=28 * u.m):
    """Get expected source position for source-dependent analysis .

    Parameters
    ----------
    data: Pandas DataFrame
    data_type: string ('mc_gamma','mc_proton','real_data')
    config: dictionnary containing configuration
    """

    # For gamma MC, expected source position is actual one for each event
    if data_type == 'mc_gamma':
        expected_src_pos_x_m = data['src_x'].values
        expected_src_pos_y_m = data['src_y'].values

    # For proton MC, nominal source position is one written in config file
    if data_type == 'mc_proton':
        expected_src_pos = utils.sky_to_camera(
            u.Quantity(data['mc_alt_tel'].values + config['mc_nominal_source_x_deg'], u.deg, copy=False),
            u.Quantity(data['mc_az_tel'].values + config['mc_nominal_source_y_deg'], u.deg, copy=False),
            focal_length,
            u.Quantity(data['mc_alt_tel'].values, u.deg, copy=False),
            u.Quantity(data['mc_az_tel'].values, u.deg, copy=False)
        )

        expected_src_pos_x_m = expected_src_pos.x.to_value(u.m)
        expected_src_pos_y_m = expected_src_pos.y.to_value(u.m)

    # For real data
    if data_type == 'real_data':
        # source is always at the ceter of camera for ON mode
        if config.get('observation_mode') == 'on':
            expected_src_pos_x_m = np.zeros(len(data))
            expected_src_pos_y_m = np.zeros(len(data))

        # compute source position in camera coordinate event by event for wobble mode
        if config.get('observation_mode') == 'wobble':

            if 'source_name' in config:
                source_coord = SkyCoord.from_name(config.get('source_name'))
            else:
                source_coord = SkyCoord(config.get('source_ra'), config.get('source_dec'), frame="icrs", unit="deg")

            time = data['dragon_time']
            obstime = Time(time, scale='utc', format='unix')
            pointing_alt = u.Quantity(data['alt_tel'], u.rad, copy=False)
            pointing_az = u.Quantity(data['az_tel'], u.rad, copy=False)
            source_pos = utils.radec_to_camera(source_coord, obstime, pointing_alt, pointing_az, focal_length)

            expected_src_pos_x_m = source_pos.x.to_value(u.m)
            expected_src_pos_y_m = source_pos.y.to_value(u.m)

    return expected_src_pos_x_m, expected_src_pos_y_m<|MERGE_RESOLUTION|>--- conflicted
+++ resolved
@@ -476,34 +476,21 @@
     if save_models:
         os.makedirs(path_models, exist_ok=True)
 
-<<<<<<< HEAD
-        file_reg_energy = f'{path_models}/reg_energy.sav'
-        joblib.dump(reg_energy, file_reg_energy)
-
-        if config['disp_method'] == 'disp_vector':
-            file_reg_disp_vector = f'{path_models}/reg_disp_vector.sav'
-            joblib.dump(reg_disp_vector, file_reg_disp_vector)
-=======
         file_reg_energy = path_models + "/reg_energy.sav"
         joblib.dump(reg_energy, file_reg_energy, compress=3)
 
         if config['disp_method'] == 'disp_vector':
             file_reg_disp_vector = path_models + "/reg_disp_vector.sav"
             joblib.dump(reg_disp_vector, file_reg_disp_vector, compress=3)
->>>>>>> a39a5dff
+
         elif config['disp_method'] == 'disp_norm_sign':
             file_reg_disp_norm = os.path.join(path_models, 'reg_disp_norm.sav')
             file_cls_disp_sign = os.path.join(path_models, 'cls_disp_sign.sav')
             joblib.dump(reg_disp_norm, file_reg_disp_norm, compress=3)
             joblib.dump(cls_disp_sign, file_cls_disp_sign, compress=3)
 
-<<<<<<< HEAD
-        file_cls_gh = f'{path_models}/cls_gh.sav'
-        joblib.dump(cls_gh, file_cls_gh)
-=======
         file_cls_gh = path_models + "/cls_gh.sav"
         joblib.dump(cls_gh, file_cls_gh, compress=3)
->>>>>>> a39a5dff
 
     if config['disp_method'] == 'disp_vector':
         return reg_energy, reg_disp_vector, cls_gh
