--- conflicted
+++ resolved
@@ -389,14 +389,8 @@
                                                   + config['disp_classification_features'],
                                     )
 
-<<<<<<< HEAD
-
-    #Training MC gammas in reduced viewcone
-    src_r_m = np.sqrt(df_gamma['src_x']**2 + df_gamma['src_y']**2)
-=======
     # Training MC gammas in reduced viewcone
     src_r_m = np.sqrt(df_gamma['src_x'] ** 2 + df_gamma['src_y'] ** 2)
->>>>>>> c8abcb2b
     foclen = OPTICS.equivalent_focal_length.value
     src_r_deg = np.rad2deg(np.arctan(src_r_m / foclen))
     df_gamma = df_gamma[(src_r_deg >= config['train_gamma_src_r_deg'][0]) & (
