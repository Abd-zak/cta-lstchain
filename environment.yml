name: lst-dev
channels:
  - conda-forge
  - default
dependencies:
  - python=3.8
  - numpy=1.21
  - astropy~=4.2
  - pip
  - ctapipe=0.12
  - gammapy=0.19
  - h5py
  - ipython
  - jupyter
  - matplotlib=3.5
  - notebook
  - joblib
  - toml
  - protozfits=2.0
  - pyparsing
  - scikit-learn=1.0
  - sphinx~=4.2
  - sphinx-automodapi
  - sphinx_rtd_theme
  - sphinx-argparse
  - nbsphinx
  - numpydoc
  - pandas
  - pymongo
  - seaborn
  - jinja2=3.0 # pinned for bokeh 1.0 compatibility
  - pip:

      - ctapipe_io_lst~=0.18.1
      - ctaplot~=0.6.2
<<<<<<< HEAD
      - pyirf~=0.7.0
=======
      - pyirf~=0.6.0
>>>>>>> 18a970cd
<|MERGE_RESOLUTION|>--- conflicted
+++ resolved
@@ -33,8 +33,4 @@
 
       - ctapipe_io_lst~=0.18.1
       - ctaplot~=0.6.2
-<<<<<<< HEAD
-      - pyirf~=0.7.0
-=======
-      - pyirf~=0.6.0
->>>>>>> 18a970cd
+      - pyirf~=0.7.0