{
  "EventSelector": {
    "filters": {
      "intensity": [100, Infinity],
      "width": [0, Infinity],
      "length": [0, Infinity],
      "r": [0, 1],
      "wl": [0.1, 1],
      "leakage_intensity_width_2": [0, 0.2],
      "event_type": [32, 32]
    }
  },
<<<<<<< HEAD
  "DL3FixedCuts": {
    "fixed_gh_cut": 0.7,
    "fixed_theta_cut": 0.2,
    "fixed_alpha_cut": 10,
=======
  "DL3Cuts": {
    "global_gh_cut": 0.7,
    "gh_efficiency": 0.9,
    "global_theta_cut": 0.2,
    "theta_containment": 0.68,
>>>>>>> 71b217ef
    "allowed_tels": [1]
  }
}<|MERGE_RESOLUTION|>--- conflicted
+++ resolved
@@ -10,18 +10,12 @@
       "event_type": [32, 32]
     }
   },
-<<<<<<< HEAD
-  "DL3FixedCuts": {
-    "fixed_gh_cut": 0.7,
-    "fixed_theta_cut": 0.2,
-    "fixed_alpha_cut": 10,
-=======
   "DL3Cuts": {
     "global_gh_cut": 0.7,
     "gh_efficiency": 0.9,
+    "global_alpha_cut": 10,
     "global_theta_cut": 0.2,
     "theta_containment": 0.68,
->>>>>>> 71b217ef
     "allowed_tels": [1]
   }
 }