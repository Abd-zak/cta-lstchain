#!/usr/bin/env python
# Licensed under a 3-clause BSD style license - see LICENSE.rst
# import sys
from setuptools import setup, find_packages
import os
import sys

# Add lstchain folder to path (contains version.py)
# this is needed as lstchain/__init__.py imports dependencies
# that might not be installed before setup runs, so we cannot import
# lstchain.version
sys.path.insert(0, os.path.join(os.path.dirname(__file__), 'lstchain'))
from version import get_version, update_release_version  # noqa


update_release_version()
version = get_version()


def find_scripts(script_dir, prefix):
    script_list = [
        os.path.splitext(f)[0]
        for f in os.listdir(script_dir) if f.startswith(prefix)
    ]
    script_dir = script_dir.replace('/', '.')
    point_list = []

    for f in script_list:
        point_list.append(f"{f} = {script_dir}.{f}:main")

    return point_list


lstchain_list = find_scripts('lstchain/scripts', 'lstchain_')
onsite_list = find_scripts('lstchain/scripts/onsite', 'onsite_')
tools_list = find_scripts('lstchain/tools', 'lstchain_')

entry_points = {}
entry_points['console_scripts'] = lstchain_list + onsite_list + tools_list

setup(
    version=version,
    packages=find_packages(),
    install_requires=[
        'astropy~=4.2',
        'ctapipe~=0.10.5',
<<<<<<< HEAD
        'ctapipe_io_lst~=0.9.0',
=======
        'ctapipe_io_lst~=0.8.2',
>>>>>>> a2b76b4f
        'ctaplot~=0.5.5',
        'eventio>=1.5.1,<2.0.0a0',  # at least 1.1.1, but not 2
        'gammapy>=0.18',
        'h5py',
        'joblib',
        'matplotlib',
        'numba',
        'numpy',
        'pandas',
        'pyirf~=0.4.0',
        'scipy',
        'seaborn',
        'scikit-learn',
        'tables',
        'toml',
        'traitlets',
        'iminuit~=1.5',
    ],
    package_data={
        'lstchain': [
            'data/lstchain_standard_config.json',
            'resources/LST_pixid_to_cluster.txt',
        ],
    },
    tests_require=[
        'pytest',
        'pytest-ordering',
    ],
    entry_points=entry_points
)<|MERGE_RESOLUTION|>--- conflicted
+++ resolved
@@ -44,11 +44,7 @@
     install_requires=[
         'astropy~=4.2',
         'ctapipe~=0.10.5',
-<<<<<<< HEAD
         'ctapipe_io_lst~=0.9.0',
-=======
-        'ctapipe_io_lst~=0.8.2',
->>>>>>> a2b76b4f
         'ctaplot~=0.5.5',
         'eventio>=1.5.1,<2.0.0a0',  # at least 1.1.1, but not 2
         'gammapy>=0.18',
