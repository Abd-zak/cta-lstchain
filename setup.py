#!/usr/bin/env python
# Licensed under a 3-clause BSD style license - see LICENSE.rst
# import sys
from setuptools import setup, find_packages
import os
import sys

# Add lstchain folder to path (contains version.py)
# this is needed as lstchain/__init__.py imports dependencies
# that might not be installed before setup runs, so we cannot import
# lstchain.version
sys.path.insert(0, os.path.join(os.path.dirname(__file__), "lstchain"))
from version import get_version, update_release_version  # noqa


update_release_version()
version = get_version()


def find_scripts(script_dir, prefix):
    script_list = [
        os.path.splitext(f)[0] for f in os.listdir(script_dir) if f.startswith(prefix)
    ]
    script_dir = script_dir.replace("/", ".")
    point_list = []

    for f in script_list:
        point_list.append(f"{f} = {script_dir}.{f}:main")

    return point_list


lstchain_list = find_scripts("lstchain/scripts", "lstchain_")
onsite_list = find_scripts("lstchain/scripts/onsite", "onsite_")
tools_list = find_scripts("lstchain/tools", "lstchain_")

entry_points = {}
entry_points["console_scripts"] = lstchain_list + onsite_list + tools_list

setup(
    version=version,
    packages=find_packages(),
    install_requires=[
<<<<<<< HEAD
        "astropy~=4.2",
        "ctapipe~=0.10.5",
        "ctapipe_io_lst~=0.8.2",
        "ctaplot~=0.5.5",
        "eventio>=1.5.1,<2.0.0a0",  # at least 1.1.1, but not 2
        "gammapy>=0.18",
        "h5py",
        "joblib",
        "matplotlib",
        "numba",
        "numpy",
        "pandas",
        "pyirf~=0.4.0",
        "scipy",
        "seaborn",
        "scikit-learn",
        "tables",
        "toml",
        "traitlets",
        "iminuit~=1.5",
=======
        'astropy~=4.2',
        'ctapipe~=0.10.5',
        'ctapipe_io_lst~=0.9.0',
        'ctaplot~=0.5.5',
        'eventio>=1.5.1,<2.0.0a0',  # at least 1.1.1, but not 2
        'gammapy>=0.18',
        'h5py',
        'joblib',
        'matplotlib',
        'numba',
        'numpy',
        'pandas',
        'pyirf~=0.4.0',
        'scipy',
        'seaborn',
        'scikit-learn',
        'tables',
        'toml',
        'traitlets',
        'iminuit~=1.5',
>>>>>>> 80eaa902
    ],
    package_data={
        "lstchain": [
            "data/lstchain_standard_config.json",
            "data/data_selection_cuts.json",
            "resources/LST_pixid_to_cluster.txt",
        ],
    },
    tests_require=[
        "pytest",
        "pytest-ordering",
    ],
    entry_points=entry_points,
)<|MERGE_RESOLUTION|>--- conflicted
+++ resolved
@@ -41,28 +41,6 @@
     version=version,
     packages=find_packages(),
     install_requires=[
-<<<<<<< HEAD
-        "astropy~=4.2",
-        "ctapipe~=0.10.5",
-        "ctapipe_io_lst~=0.8.2",
-        "ctaplot~=0.5.5",
-        "eventio>=1.5.1,<2.0.0a0",  # at least 1.1.1, but not 2
-        "gammapy>=0.18",
-        "h5py",
-        "joblib",
-        "matplotlib",
-        "numba",
-        "numpy",
-        "pandas",
-        "pyirf~=0.4.0",
-        "scipy",
-        "seaborn",
-        "scikit-learn",
-        "tables",
-        "toml",
-        "traitlets",
-        "iminuit~=1.5",
-=======
         'astropy~=4.2',
         'ctapipe~=0.10.5',
         'ctapipe_io_lst~=0.9.0',
@@ -83,7 +61,6 @@
         'toml',
         'traitlets',
         'iminuit~=1.5',
->>>>>>> 80eaa902
     ],
     package_data={
         "lstchain": [
